--- conflicted
+++ resolved
@@ -10,13 +10,7 @@
 
 VERSION ?= DEV
 CXX ?= g++
-<<<<<<< HEAD
-CFLAGS += -c -flto -Wall -Wextra -O3 -fomit-frame-pointer -std=c++11 -DVERSION=\"$(VERSION)\" -isystem libs
-# also include debug symbols
-#CFLAGS+=-ggdb
-LDFLAGS += -flto -Lbuild/ -lclipper
-=======
-CFLAGS += -c -Wall -Wextra -Wold-style-cast -Woverloaded-virtual -std=c++11 -DVERSION=\"$(VERSION)\" -isystem libs
+CFLAGS += -c -flto -Wall -Wextra -Wold-style-cast -Woverloaded-virtual -std=c++11 -DVERSION=\"$(VERSION)\" -isystem libs
 
 ifeq ($(BUILD_TYPE),DEBUG)
 	CFLAGS+=-ggdb -Og -g
@@ -28,8 +22,7 @@
 	CFLAGS+= -O3 -fomit-frame-pointer
 endif
 
-LDFLAGS += -Lbuild/ -lclipper
->>>>>>> 981d9567
+LDFLAGS += -flto -Lbuild/ -lclipper
 
 SOURCES_RAW = bridge.cpp comb.cpp gcodeExport.cpp infill.cpp inset.cpp layerPart.cpp main.cpp optimizedModel.cpp pathOrderOptimizer.cpp polygonOptimizer.cpp raft.cpp settings.cpp skin.cpp skirt.cpp slicer.cpp support.cpp timeEstimate.cpp
 SOURCES_RAW += modelFile/modelFile.cpp utils/gettime.cpp utils/logoutput.cpp utils/socket.cpp
