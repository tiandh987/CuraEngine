#  Copyright (c) 2023 UltiMaker
#  CuraEngine is released under the terms of the AGPLv3 or higher

from os import path

from conan import ConanFile
from conan.errors import ConanInvalidConfiguration
from conan.tools.files import copy, mkdir
from conan.tools.cmake import CMakeToolchain, CMakeDeps, CMake, cmake_layout
from conan.tools.build import check_min_cppstd
from conan.tools.scm import Version

required_conan_version = ">=1.58.0 <2.0.0"


class CuraEngineConan(ConanFile):
    name = "curaengine"
    license = "AGPL-3.0"
    author = "UltiMaker"
    url = "https://github.com/Ultimaker/CuraEngine"
    description = "Powerful, fast and robust engine for converting 3D models into g-code instructions for 3D printers. It is part of the larger open source project Cura."
    topics = ("cura", "protobuf", "gcode", "c++", "curaengine", "libarcus", "gcode-generation", "3D-printing")
    exports = "LICENSE*"
    settings = "os", "compiler", "build_type", "arch"

    options = {
        "enable_arcus": [True, False],
        "enable_benchmarks": [True, False],
        "enable_extensive_warnings": [True, False],
        "enable_plugins": [True, False],
        "enable_remote_plugins": [True, False],
    }
    default_options = {
        "enable_arcus": True,
        "enable_benchmarks": False,
        "enable_extensive_warnings": False,
        "enable_plugins": True,
        "enable_remote_plugins": False,
    }

    def set_version(self):
        if not self.version:
            self.version = "5.5.0-alpha"

    def export_sources(self):
        copy(self, "CMakeLists.txt", self.recipe_folder, self.export_sources_folder)
        copy(self, "Cura.proto", self.recipe_folder, self.export_sources_folder)
        copy(self, "CuraEngine.ico", self.recipe_folder, self.export_sources_folder)
        copy(self, "CuraEngine.rc", self.recipe_folder, self.export_sources_folder)
        copy(self, "LICENSE", self.recipe_folder, self.export_sources_folder)
        copy(self, "*", path.join(self.recipe_folder, "src"), path.join(self.export_sources_folder, "src"))
        copy(self, "*", path.join(self.recipe_folder, "include"), path.join(self.export_sources_folder, "include"))
        copy(self, "*", path.join(self.recipe_folder, "benchmark"), path.join(self.export_sources_folder, "benchmark"))
        copy(self, "*", path.join(self.recipe_folder, "tests"), path.join(self.export_sources_folder, "tests"))

    def config_options(self):
        if not self.options.enable_plugins:
            del self.options.enable_remote_plugins

    def configure(self):
        self.options["boost"].header_only = True
        self.options["clipper"].shared = True

        self.options["protobuf"].shared = False
        if self.options.enable_arcus:
            self.options["arcus"].shared = True

    def validate(self):
        if self.settings.compiler.get_safe("cppstd"):
            check_min_cppstd(self, 20)
        if self.version:
            if Version(self.version) <= Version("4"):
                raise ConanInvalidConfiguration("only versions 5+ are supported")

    def build_requirements(self):
        self.test_requires("standardprojectsettings/[>=0.1.0]@ultimaker/stable")
<<<<<<< HEAD
        self.test_requires("protobuf/3.21.9")
        if self.options.enable_testing:
=======
        if self.options.enable_arcus:
            self.test_requires("protobuf/3.21.9")
        if not self.conf.get("tools.build:skip_test", False, check_type=bool):
>>>>>>> a56b5d5c
            self.test_requires("gtest/1.12.1")
        if self.options.enable_benchmarks:
            self.test_requires("benchmark/1.7.0")


    def requirements(self):
        if self.options.enable_arcus:
            self.requires("arcus/(latest)@ultimaker/cura_10475")
        self.requires("asio-grpc/2.6.0")
        self.requires("grpc/1.50.1")
        self.requires("curaengine_grpc_definitions/latest@ultimaker/testing")
        self.requires("clipper/6.4.2")
        self.requires("boost/1.82.0")
        self.requires("rapidjson/1.1.0")
        self.requires("stb/20200203")
        self.requires("spdlog/1.10.0")
        self.requires("fmt/9.0.0")
        self.requires("range-v3/0.12.0")
        self.requires("scripta/0.1.0@ultimaker/testing")
        self.requires("neargye-semver/0.3.0")
        self.requires("protobuf/3.21.9")
        self.requires("zlib/1.2.12")
        self.requires("openssl/1.1.1l")


    def generate(self):
        deps = CMakeDeps(self)
        deps.generate()

        tc = CMakeToolchain(self)
        tc.variables["CURA_ENGINE_VERSION"] = self.version
        tc.variables["ENABLE_ARCUS"] = self.options.enable_arcus
        tc.variables["ENABLE_TESTING"] = not self.conf.get("tools.build:skip_test", False, check_type=bool)
        tc.variables["ENABLE_BENCHMARKS"] = self.options.enable_benchmarks
        tc.variables["EXTENSIVE_WARNINGS"] = self.options.enable_extensive_warnings
        tc.variables["OLDER_APPLE_CLANG"] = self.settings.compiler == "apple-clang" and Version(self.settings.compiler.version) < "14"
        if self.options.enable_plugins:
            tc.variables["ENABLE_PLUGINS"] = True
            tc.variables["ENABLE_REMOTE_PLUGINS"] = self.options.enable_remote_plugins
        else:
            tc.variables["ENABLE_PLUGINS"] = self.options.enable_plugins
        tc.generate()

        for dep in self.dependencies.values():
            if len(dep.cpp_info.libdirs) > 0:
                copy(self, "*.dylib", dep.cpp_info.libdirs[0], self.build_folder)
                copy(self, "*.dll", dep.cpp_info.libdirs[0], self.build_folder)
            if len(dep.cpp_info.bindirs) > 0:
                copy(self, "*.dll", dep.cpp_info.bindirs[0], self.build_folder)
            if not self.conf.get("tools.build:skip_test", False, check_type=bool):
                test_path = path.join(self.build_folder,  "tests")
                if not path.exists(test_path):
                    mkdir(self, test_path)
                if len(dep.cpp_info.libdirs) > 0:
                    copy(self, "*.dylib", dep.cpp_info.libdirs[0], path.join(self.build_folder,  "tests"))
                    copy(self, "*.dll", dep.cpp_info.libdirs[0], path.join(self.build_folder,  "tests"))
                if len(dep.cpp_info.bindirs) > 0:
                    copy(self, "*.dll", dep.cpp_info.bindirs[0], path.join(self.build_folder,  "tests"))


    def layout(self):
        cmake_layout(self)
        self.cpp.build.includedirs = ["."]  # To package the generated headers
        self.cpp.package.libs = ["_CuraEngine"]

    def build(self):
        cmake = CMake(self)
        cmake.configure()
        cmake.build()

    def package(self):
        ext = ".exe" if self.settings.os == "Windows" else ""
        copy(self, f"CuraEngine{ext}", src = self.build_folder, dst = path.join(self.package_folder, "bin"))
        copy(self, f"_CuraEngine.*", src = self.build_folder, dst = path.join(self.package_folder, "lib"))
        copy(self, "LICENSE*", src = self.source_folder, dst = path.join(self.package_folder, "license"))

    def package_info(self):
        ext = ".exe" if self.settings.os == "Windows" else ""
        if self.in_local_cache:
            self.conf_info.define_path("user.curaengine:curaengine", path.join(self.package_folder, "bin", f"CuraEngine{ext}"))
        else:
            self.conf_info.define_path("user.curaengine:curaengine", path.join(self.build_folder, f"CuraEngine{ext}"))<|MERGE_RESOLUTION|>--- conflicted
+++ resolved
@@ -74,14 +74,8 @@
 
     def build_requirements(self):
         self.test_requires("standardprojectsettings/[>=0.1.0]@ultimaker/stable")
-<<<<<<< HEAD
         self.test_requires("protobuf/3.21.9")
-        if self.options.enable_testing:
-=======
-        if self.options.enable_arcus:
-            self.test_requires("protobuf/3.21.9")
         if not self.conf.get("tools.build:skip_test", False, check_type=bool):
->>>>>>> a56b5d5c
             self.test_requires("gtest/1.12.1")
         if self.options.enable_benchmarks:
             self.test_requires("benchmark/1.7.0")
