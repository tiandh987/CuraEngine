--- conflicted
+++ resolved
@@ -106,13 +106,8 @@
         self.requires("protobuf/3.21.9")
         self.requires("zlib/1.2.12")
         self.requires("openssl/1.1.1l")
-<<<<<<< HEAD
         self.requires("asio-grpc/2.6.0")
-        self.requires("curaengine_grpc_definitions/latest@ultimaker/testing")
-=======
-        self.requires("asio-grpc/2.4.0")
         self.requires("curaengine_grpc_definitions/latest@ultimaker/cura_10446")
->>>>>>> 851bac85
 
     def generate(self):
         deps = CMakeDeps(self)
