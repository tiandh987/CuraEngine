---
name: conan-package

# Exports the recipe, sources and binaries for Mac, Windows and Linux and upload these to the server such that these can
# be used downstream.
#
# It should run on pushes against main or CURA-* branches, but it will only create the binaries for main and release branches

on:
    workflow_dispatch:
        inputs:
            # FIXME: Not yet implemented
            conan_id:
                required: false
                type: string
                description: 'The full conan package ID, e.g. "libnest2d/1.2.3@ultimaker/stable"'
            create_latest_alias:
                required: true
                default: false
                type: boolean
                description: 'Create latest alias'
            create_binaries_windows:
                required: true
                default: false
                type: boolean
                description: 'create binaries Windows'
            create_binaries_linux:
                required: true
                default: false
                type: boolean
                description: 'create binaries Linux'
            create_binaries_macos:
                required: true
                default: false
                type: boolean
                description: 'create binaries Macos'

    push:
        paths:
            - 'src/**'
            - 'cmake/**'
            - 'tests/**'
            - 'conanfile.py'
            - 'conandata.yml'
            - 'CMakeLists.txt'
            - '.github/workflows/conan-package.yml'
            - '.github/worflows/requirements-conan-package.txt'
        branches:
            - main
            - 'CURA-*'
            - '[1-9]+.[0-9]+'
        tags:
            - '[0-9]+.[0-9]+.[0-9]+'

jobs:
    conan-recipe-version:
        uses: ultimaker/cura/.github/workflows/conan-recipe-version.yml@main
        with:
            project_name: curaengine

    conan-package-export:
        needs: [ conan-recipe-version ]
        uses: ultimaker/cura/.github/workflows/conan-recipe-export.yml@main
        with:
            recipe_id_full: ${{ needs.conan-recipe-version.outputs.recipe_id_full }}
            recipe_id_latest: ${{ needs.conan-recipe-version.outputs.recipe_id_latest }}
            recipe_id_pr: ${{ needs.conan-recipe-version.outputs.recipe_id_pr }}
            runs_on: 'ubuntu-20.04'
            python_version: '3.10.x'
<<<<<<< HEAD
            conan_config_branch: 'master'
=======
>>>>>>> 3b2de927
            conan_logging_level: 'info'
        secrets: inherit

    conan-package-create-macos:
        if: ${{ (github.event_name == 'push' && (github.ref_name == 'main' || github.ref_name == 'master' || needs.conan-recipe-version.outputs.is_release_branch == 'true')) || (github.event_name == 'workflow_dispatch' && inputs.create_binaries_macos) }}
        needs: [ conan-recipe-version, conan-package-export ]

        uses: ultimaker/cura/.github/workflows/conan-package-create.yml@main
        with:
            recipe_id_full: ${{ needs.conan-recipe-version.outputs.recipe_id_full }}
            runs_on: 'macos-10.15'
            python_version: '3.10.x'
<<<<<<< HEAD
            conan_config_branch: 'master'
=======
>>>>>>> 3b2de927
            conan_logging_level: 'info'
        secrets: inherit

    conan-package-create-windows:
        if: ${{ (github.event_name == 'push' && (github.ref_name == 'main' || github.ref_name == 'master' || needs.conan-recipe-version.outputs.is_release_branch == 'true' )) || (github.event_name == 'workflow_dispatch' && inputs.create_binaries_windows) }}
        needs: [ conan-recipe-version, conan-package-export ]

        uses: ultimaker/cura/.github/workflows/conan-package-create.yml@main
        with:
            recipe_id_full: ${{ needs.conan-recipe-version.outputs.recipe_id_full }}
            runs_on: 'windows-2022'
            python_version: '3.10.x'
<<<<<<< HEAD
            conan_config_branch: 'master'
=======
            conan_config_branch: ''
>>>>>>> 3b2de927
            conan_logging_level: 'info'
        secrets: inherit

    conan-package-create-linux:
        if: ${{ (github.event_name == 'push' && (github.ref_name == 'main' || github.ref_name == 'master' || needs.conan-recipe-version.outputs.is_release_branch == 'true')) || (github.event_name == 'workflow_dispatch' && inputs.create_binaries_linux) }}
        needs: [ conan-recipe-version, conan-package-export ]

        uses: ultimaker/cura/.github/workflows/conan-package-create.yml@main
        with:
            recipe_id_full: ${{ needs.conan-recipe-version.outputs.recipe_id_full }}
            runs_on: 'ubuntu-20.04'
            python_version: '3.10.x'
<<<<<<< HEAD
            conan_config_branch: 'master'
=======
>>>>>>> 3b2de927
            conan_logging_level: 'info'
        secrets: inherit

    notify-export:
        if: ${{ always() }}
        needs: [ conan-recipe-version, conan-package-export ]

        uses: ultimaker/cura/.github/workflows/notify.yml@main
        with:
            success: ${{ contains(join(needs.*.result, ','), 'success') }}
            success_title: "New Conan recipe exported in ${{ github.repository }}"
            success_body: "Exported ${{ needs.conan-recipe-version.outputs.recipe_id_full }}"
            failure_title: "Failed to export Conan Export in ${{ github.repository }}"
            failure_body: "Failed to exported ${{ needs.conan-recipe-version.outputs.recipe_id_full }}"
        secrets: inherit

    notify-create:
<<<<<<< HEAD
        # FIXME: For release branches: maybe rename the branch to release/**
        if: ${{ always() && ((github.event_name == 'push' && github.ref_name == 'main') || (github.event_name == 'workflow_dispatch' && inputs.create_binaries_linux)) }}
=======
        if: ${{ always() && ((github.event_name == 'push' && (github.ref_name == 'main' || github.ref_name == 'master' || needs.conan-recipe-version.outputs.is_release_branch == 'true')) || (github.event_name == 'workflow_dispatch' && inputs.create_binaries_linux)) }}
>>>>>>> 3b2de927
        needs: [ conan-recipe-version, conan-package-create-macos, conan-package-create-windows, conan-package-create-linux ]

        uses: ultimaker/cura/.github/workflows/notify.yml@main
        with:
            success: ${{ contains(join(needs.*.result, ','), 'success') }}
            success_title: "New binaries created in ${{ github.repository }}"
            success_body: "Created binaries for ${{ needs.conan-recipe-version.outputs.recipe_id_full }}"
            failure_title: "Failed to create binaries in ${{ github.repository }}"
            failure_body: "Failed to created binaries for ${{ needs.conan-recipe-version.outputs.recipe_id_full }}"
        secrets: inherit<|MERGE_RESOLUTION|>--- conflicted
+++ resolved
@@ -67,10 +67,6 @@
             recipe_id_pr: ${{ needs.conan-recipe-version.outputs.recipe_id_pr }}
             runs_on: 'ubuntu-20.04'
             python_version: '3.10.x'
-<<<<<<< HEAD
-            conan_config_branch: 'master'
-=======
->>>>>>> 3b2de927
             conan_logging_level: 'info'
         secrets: inherit
 
@@ -83,10 +79,6 @@
             recipe_id_full: ${{ needs.conan-recipe-version.outputs.recipe_id_full }}
             runs_on: 'macos-10.15'
             python_version: '3.10.x'
-<<<<<<< HEAD
-            conan_config_branch: 'master'
-=======
->>>>>>> 3b2de927
             conan_logging_level: 'info'
         secrets: inherit
 
@@ -99,11 +91,7 @@
             recipe_id_full: ${{ needs.conan-recipe-version.outputs.recipe_id_full }}
             runs_on: 'windows-2022'
             python_version: '3.10.x'
-<<<<<<< HEAD
-            conan_config_branch: 'master'
-=======
             conan_config_branch: ''
->>>>>>> 3b2de927
             conan_logging_level: 'info'
         secrets: inherit
 
@@ -116,10 +104,6 @@
             recipe_id_full: ${{ needs.conan-recipe-version.outputs.recipe_id_full }}
             runs_on: 'ubuntu-20.04'
             python_version: '3.10.x'
-<<<<<<< HEAD
-            conan_config_branch: 'master'
-=======
->>>>>>> 3b2de927
             conan_logging_level: 'info'
         secrets: inherit
 
@@ -137,12 +121,7 @@
         secrets: inherit
 
     notify-create:
-<<<<<<< HEAD
-        # FIXME: For release branches: maybe rename the branch to release/**
-        if: ${{ always() && ((github.event_name == 'push' && github.ref_name == 'main') || (github.event_name == 'workflow_dispatch' && inputs.create_binaries_linux)) }}
-=======
         if: ${{ always() && ((github.event_name == 'push' && (github.ref_name == 'main' || github.ref_name == 'master' || needs.conan-recipe-version.outputs.is_release_branch == 'true')) || (github.event_name == 'workflow_dispatch' && inputs.create_binaries_linux)) }}
->>>>>>> 3b2de927
         needs: [ conan-recipe-version, conan-package-create-macos, conan-package-create-windows, conan-package-create-linux ]
 
         uses: ultimaker/cura/.github/workflows/notify.yml@main
