//Copyright (c) 2021 Ultimaker B.V.
//CuraEngine is released under the terms of the AGPLv3 or higher.

#ifndef TREEMODELVOLUMES_H
#define TREEMODELVOLUMES_H

#include <future>
#include <mutex>
#include <unordered_map>
#include <unordered_set>

#include "TreeSupportSettings.h"
#include "settings/EnumSettings.h" //To store whether X/Y or Z distance gets priority.
#include "settings/types/LayerIndex.h" //Part of the RadiusLayerPair.
#include "sliceDataStorage.h"
#include "utils/Simplify.h"
#include "utils/polygon.h" //For polygon parameters.

namespace cura
{

class TreeModelVolumes
{
  public:
    TreeModelVolumes() = default;
    TreeModelVolumes(const SliceDataStorage& storage, coord_t max_move, coord_t max_move_slow, size_t current_mesh_idx, double progress_multiplier, double progress_offset, const std::vector<Polygons>& additional_excluded_areas = std::vector<Polygons>());
    TreeModelVolumes(TreeModelVolumes&&) = default;
    TreeModelVolumes& operator=(TreeModelVolumes&&) = default;

    TreeModelVolumes(const TreeModelVolumes&) = delete;
    TreeModelVolumes& operator=(const TreeModelVolumes&) = delete;


    /*!
     * \brief Precalculate avoidances and collisions up to this layer.
     *
     * This uses knowledge about branch angle to only calculate avoidances and collisions that could actually be needed.
     * Not calling this will cause the class to lazily calculate avoidances and collisions as needed, which will be a lot slower on systems with more then one or two cores!
     *
     */
    void precalculate(coord_t max_layer);

    /*!
     * \brief Provides the areas that have to be avoided by the tree's branches to prevent collision with the model on this layer.
     *
     * The result is a 2D area that would cause nodes of radius \p radius to
     * collide with the model.
     *
     * \param radius The radius of the node of interest
     * \param layer_idx The layer of interest
     * \param min_xy_dist Is the minimum xy distance used.
     * \return Polygons object
     */

    const Polygons& getCollision(coord_t radius, LayerIndex layer_idx, bool min_xy_dist = false);

    /*!
     * \brief Provides the areas that have to be avoided by the tree's branches to prevent collision with the model on this layer. Holes are removed.
     *
     * The result is a 2D area that would cause nodes of given radius to
     * collide with the model or be inside a hole.
     * A Hole is defined as an area, in which a branch with increase_until_radius radius would collide with the wall.
     * \param radius The radius of the node of interest
     * \param layer_idx The layer of interest
     * \param min_xy_dist Is the minimum xy distance used.
     * \return Polygons object
     */
    const Polygons& getCollisionHolefree(coord_t radius, LayerIndex layer_idx, bool min_xy_dist = false);


    /*!
     * \brief Provides the areas that have to be avoided by the tree's branches
     * in order to reach the build plate.
     *
     * The result is a 2D area that would cause nodes of radius \p radius to
     * collide with the model or be unable to reach the build platform.
     *
     * The input collision areas are inset by the maximum move distance and
     * propagated upwards.
     *
     * \param radius The radius of the node of interest
     * \param layer_idx The layer of interest
     * \param slow Is the propagation with the maximum move distance slow required.
     * \param to_model Does the avoidance allow good connections with the model.
     * \param min_xy_dist is the minimum xy distance used.
     * \return Polygons object
     */
    const Polygons& getAvoidance(coord_t radius, LayerIndex layer_idx, AvoidanceType type, bool to_model = false, bool min_xy_dist = false);
    /*!
     * \brief Provides the area represents all areas on the model where the branch does completely fit on the given layer.
     * \param radius The radius of the node of interest
     * \param layer_idx The layer of interest
     * \return Polygons object
     */
    const Polygons& getPlaceableAreas(coord_t radius, LayerIndex layer_idx);
    /*!
     * \brief Provides the area that represents the walls, as in the printed area, of the model. This is an abstract representation not equal with the outline. See calculateWallRestrictions for better description.
     * \param radius The radius of the node of interest.
     * \param layer_idx The layer of interest.
     * \param min_xy_dist is the minimum xy distance used.
     * \return Polygons object
     */
    const Polygons& getWallRestriction(coord_t radius, LayerIndex layer_idx, bool min_xy_dist);
    /*!
     * \brief Round \p radius upwards to either a multiple of radius_sample_resolution_ or a exponentially increasing value
     *
     *	It also adds the difference between the minimum xy distance and the regular one.
     *
     * \param radius The radius of the node of interest
     * \param min_xy_dist is the minimum xy distance used.
     * \return The rounded radius
     */
    coord_t ceilRadius(coord_t radius, bool min_xy_dist) const;
    /*!
     * \brief Round \p radius upwards to the maximum that would still round up to the same value as the provided one.
     *
     * \param radius The radius of the node of interest
     * \param min_xy_dist is the minimum xy distance used.
     * \return The maximum radius, resulting in the same rounding.
     */
    coord_t getRadiusNextCeil(coord_t radius, bool min_xy_dist) const;


  private:
    /*!
     * \brief Convenience typedef for the keys to the caches
     */
    using RadiusLayerPair = std::pair<coord_t, LayerIndex>;


    /*!
     * \brief Round \p radius upwards to either a multiple of radius_sample_resolution_ or a exponentially increasing value
     *
     * \param radius The radius of the node of interest
     */
    coord_t ceilRadius(coord_t radius) const;

    /*!
     * \brief Extracts the relevant outline from a mesh
     * \param[in] mesh The mesh which outline will be extracted
     * \param layer_idx The layer which should be extracted from the mesh
     * \return Polygons object representing the outline
     */
    Polygons extractOutlineFromMesh(const SliceMeshStorage& mesh, LayerIndex layer_idx) const;

    /*!
     * \brief Creates the areas that have to be avoided by the tree's branches to prevent collision with the model on this layer.
     *
     * The result is a 2D area that would cause nodes of given radius to
     * collide with the model. Result is saved in the cache.
     * \param keys RadiusLayerPairs of all requested areas. Every radius will be calculated up to the provided layer.
     */
    void calculateCollision(std::deque<RadiusLayerPair> keys);
    /*!
     * \brief Creates the areas that have to be avoided by the tree's branches to prevent collision with the model on this layer.
     *
     * The result is a 2D area that would cause nodes of given radius to
     * collide with the model. Result is saved in the cache.
     * \param key RadiusLayerPairs the requested areas. The radius will be calculated up to the provided layer.
     */
    void calculateCollision(RadiusLayerPair key)
    {
        calculateCollision(std::deque<RadiusLayerPair>{ RadiusLayerPair(key) });
    }
    /*!
     * \brief Creates the areas that have to be avoided by the tree's branches to prevent collision with the model on this layer. Holes are removed.
     *
     * The result is a 2D area that would cause nodes of given radius to
     * collide with the model or be inside a hole. Result is saved in the cache.
     * A Hole is defined as an area, in which a branch with increase_until_radius radius would collide with the wall.
     * \param keys RadiusLayerPairs of all requested areas. Every radius will be calculated up to the provided layer.
     */
    void calculateCollisionHolefree(std::deque<RadiusLayerPair> keys);

    /*!
     * \brief Creates the areas that have to be avoided by the tree's branches to prevent collision with the model on this layer. Holes are removed.
     *
     * The result is a 2D area that would cause nodes of given radius to
     * collide with the model or be inside a hole. Result is saved in the cache.
     * A Hole is defined as an area, in which a branch with increase_until_radius radius would collide with the wall.
     * \param key RadiusLayerPairs the requested areas. The radius will be calculated up to the provided layer.
     */
    void calculateCollisionHolefree(RadiusLayerPair key)
    {
        calculateCollisionHolefree(std::deque<RadiusLayerPair>{ RadiusLayerPair(key) });
    }

    Polygons safeOffset(const Polygons& me, coord_t distance, ClipperLib::JoinType jt, coord_t max_safe_step_distance, const Polygons& collision) const;

    /*!
     * \brief Creates the areas that have to be avoided by the tree's branches to prevent collision with the model.
     *
     * The result is a 2D area that would cause nodes of radius \p radius to
     * collide with the model. Result is saved in the cache.
     * \param keys RadiusLayerPairs of all requested areas. Every radius will be calculated up to the provided layer.
     */
    void calculateAvoidance(std::deque<RadiusLayerPair> keys);

    /*!
     * \brief Creates the areas that have to be avoided by the tree's branches to prevent collision with the model.
     *
     * The result is a 2D area that would cause nodes of radius \p radius to
     * collide with the model. Result is saved in the cache.
     * \param key RadiusLayerPair of the requested areas. It will be calculated up to the provided layer.
     */
<<<<<<< HEAD
    void calculateAvoidance(RadiusLayerPair key)
    {
        calculateAvoidance(std::deque<RadiusLayerPair>{ RadiusLayerPair(key) });
    }
=======
    static Polygons calculateMachineBorderCollision(const Polygons&& machine_border);
>>>>>>> d5918b9a

    /*!
     * \brief Creates the areas where a branch of a given radius can be place on the model.
     * Result is saved in the cache.
     * \param key RadiusLayerPair of the requested areas. It will be calculated up to the provided layer.
     */
    void calculatePlaceables(RadiusLayerPair key)
    {
        calculatePlaceables(std::deque<RadiusLayerPair>{ key });
    }

    /*!
     * \brief Creates the areas where a branch of a given radius can be placed on the model.
     * Result is saved in the cache.
     * \param keys RadiusLayerPair of the requested areas. The radius will be calculated up to the provided layer.
     *
     */
    void calculatePlaceables(std::deque<RadiusLayerPair> keys);

    /*!
     * \brief Creates the areas that have to be avoided by the tree's branches to prevent collision with the model without being able to place a branch with given radius on a single layer.
     *
     * The result is a 2D area that would cause nodes of radius \p radius to
     * collide with the model in a not wanted way. Result is saved in the cache.
     * \param keys RadiusLayerPairs of all requested areas. Every radius will be calculated up to the provided layer.
     *
     */
    void calculateAvoidanceToModel(std::deque<RadiusLayerPair> keys);

    /*!
     * \brief Creates the areas that have to be avoided by the tree's branches to prevent collision with the model without being able to place a branch with given radius on a single layer.
     *
     * The result is a 2D area that would cause nodes of radius \p radius to
     * collide with the model in a not wanted way. Result is saved in the cache.
     * \param key RadiusLayerPair of the requested areas. The radius will be calculated up to the provided layer.
     */
    void calculateAvoidanceToModel(RadiusLayerPair key)
    {
        calculateAvoidanceToModel(std::deque<RadiusLayerPair>{ RadiusLayerPair(key) });
    }
    /*!
     * \brief Creates the areas that can not be passed when expanding an area downwards. As such these areas are an somewhat abstract representation of a wall (as in a printed object).
     *
     * These areas are at least xy_min_dist wide. When calculating it is always assumed that every wall is printed on top of another (as in has an overlap with the wall a layer below). Result is saved in the corresponding cache.
     *
     * \param keys RadiusLayerPairs of all requested areas. Every radius will be calculated up to the provided layer.
     *
     * \return A future that has to be waited on
     */
    void calculateWallRestrictions(std::deque<RadiusLayerPair> keys);

    /*!
     * \brief Creates the areas that can not be passed when expanding an area downwards. As such these areas are an somewhat abstract representation of a wall (as in a printed object).
     * These areas are at least xy_min_dist wide. When calculating it is always assumed that every wall is printed on top of another (as in has an overlap with the wall a layer below). Result is saved in the corresponding cache.
     * \param key RadiusLayerPair of the requested area. It well be will be calculated up to the provided layer.
     */
    void calculateWallRestrictions(RadiusLayerPair key)
    {
        calculateWallRestrictions(std::deque<RadiusLayerPair>{ RadiusLayerPair(key) });
    }

    /*!
     * \brief Checks a cache for a given RadiusLayerPair and returns it if it is found
     * \param key RadiusLayerPair of the requested areas. The radius will be calculated up to the provided layer.
     * \return A wrapped optional reference of the requested area (if it was found, an empty optional if nothing was found)
     */
    template <typename KEY>
    const std::optional<std::reference_wrapper<const Polygons>> getArea(const std::unordered_map<KEY, Polygons>& cache, const KEY key) const;
    bool checkSettingsEquality(const Settings& me, const Settings& other) const;
    /*!
     * \brief Get the highest already calculated layer in the cache.
     * \param radius The radius for which the highest already calculated layer has to be found.
     * \param map The cache in which the lookup is performed.
     *
     * \return A wrapped optional reference of the requested area (if it was found, an empty optional if nothing was found)
     */
    LayerIndex getMaxCalculatedLayer(coord_t radius, const std::unordered_map<RadiusLayerPair, Polygons>& map) const;

    Polygons calculateMachineBorderCollision(Polygon machine_border);
    /*!
     * \brief The maximum distance that the center point of a tree branch may move in consecutive layers if it has to avoid the model.
     */
    coord_t max_move_;
    /*!
     * \brief The maximum distance that the centre-point of a tree branch may
     * move in consecutive layers if it does not have to avoid the model
     */
    coord_t max_move_slow_;

    /*!
     * \brief Whether the precalculate was called, meaning every required value should be cached.
     */
    bool precalculated = false;
    /*!
     * \brief The index to access the outline corresponding with the currently processing mesh
     */
    size_t current_outline_idx;
    /*!
     * \brief The minimum required clearance between the model and the tree branches
     */
    coord_t current_min_xy_dist;
    /*!
     * \brief The difference between the minimum required clearance between the model and the tree branches and the regular one.
     */
    coord_t current_min_xy_dist_delta;
    /*!
     * \brief Does at least one mesh allow support to rest on a model.
     */
    bool support_rests_on_model;
    /*!
     * \brief The progress of the precalculate function for communicating it to the progress bar.
     */

    coord_t precalculation_progress = 0;
    /*!
     * \brief The progress multiplier of all values added progress bar.
     * Required for the progress bar the behave as expected when areas have to be calculated multiple times
     */
    double progress_multiplier;
    /*!
     * \brief The progress offset added to all values communicated to the progress bar.
     * Required for the progress bar the behave as expected when areas have to be calculated multiple times
     */
    double progress_offset;
    /*!
     * \brief Increase radius in the resulting drawn branches, even if the avoidance does not allow it. Will be cut later to still fit.
     */
    coord_t increase_until_radius;

    /*!
     * \brief Polygons representing the limits of the printable area of the
     * machine
     */
    Polygons machine_border_;
    /*!
     * \brief Storage for layer outlines and the corresponding settings of the meshes grouped by meshes with identical setting.
     */
    std::vector<std::pair<Settings, std::vector<Polygons>>> layer_outlines_;
    /*!
     * \brief Storage for areas that should be avoided, like support blocker or previous generated trees.
     */
    std::vector<Polygons> anti_overhang_;
    /*!
     * \brief Radii that can be ignored by ceilRadius as they will never be requested.
     */
    std::unordered_set<coord_t> ignorable_radii_;

    /*!
     * \brief Smallest radius a branch can have. This is the radius of a SupportElement with DTT=0.
     */
    coord_t radius_0;

    /*!
     * \brief Does the main model require regular avoidance, or only avoidance to model.
     */
    RestPreference support_rest_preference;

    /*!
     * \brief Caches for the collision, avoidance and areas on the model where support can be placed safely
     * at given radius and layer indices.
     *
     * These are mutable to allow modification from const function. This is
     * generally considered OK as the functions are still logically const
     * (ie there is no difference in behaviour for the user between
     * calculating the values each time vs caching the results).
     */
    mutable std::unordered_map<RadiusLayerPair, Polygons> collision_cache_;
    std::unique_ptr<std::mutex> critical_collision_cache_ = std::make_unique<std::mutex>();

    mutable std::unordered_map<RadiusLayerPair, Polygons> collision_cache_holefree_;
    std::unique_ptr<std::mutex> critical_collision_cache_holefree_ = std::make_unique<std::mutex>();

    mutable std::unordered_map<RadiusLayerPair, Polygons> avoidance_cache_;
    std::unique_ptr<std::mutex> critical_avoidance_cache_ = std::make_unique<std::mutex>();

    mutable std::unordered_map<RadiusLayerPair, Polygons> avoidance_cache_slow_;
    std::unique_ptr<std::mutex> critical_avoidance_cache_slow_ = std::make_unique<std::mutex>();

    mutable std::unordered_map<RadiusLayerPair, Polygons> avoidance_cache_to_model_;
    std::unique_ptr<std::mutex> critical_avoidance_cache_to_model_ = std::make_unique<std::mutex>();

    mutable std::unordered_map<RadiusLayerPair, Polygons> avoidance_cache_to_model_slow_;
    std::unique_ptr<std::mutex> critical_avoidance_cache_to_model_slow_ = std::make_unique<std::mutex>();

    mutable std::unordered_map<RadiusLayerPair, Polygons> placeable_areas_cache_;
    std::unique_ptr<std::mutex> critical_placeable_areas_cache_ = std::make_unique<std::mutex>();


    /*!
     * \brief Caches to avoid holes smaller than the radius until which the radius is always increased, as they are free of holes. Also called safe avoidances, as they are safe regarding not running into holes.
     */
    mutable std::unordered_map<RadiusLayerPair, Polygons> avoidance_cache_hole_;
    std::unique_ptr<std::mutex> critical_avoidance_cache_holefree_ = std::make_unique<std::mutex>();

    mutable std::unordered_map<RadiusLayerPair, Polygons> avoidance_cache_hole_to_model_;
    std::unique_ptr<std::mutex> critical_avoidance_cache_holefree_to_model_ = std::make_unique<std::mutex>();

    /*!
     * \brief Caches to represent walls not allowed to be passed over.
     */
    mutable std::unordered_map<RadiusLayerPair, Polygons> wall_restrictions_cache_;
    std::unique_ptr<std::mutex> critical_wall_restrictions_cache_ = std::make_unique<std::mutex>();

    mutable std::unordered_map<RadiusLayerPair, Polygons> wall_restrictions_cache_min_; // A different cache for min_xy_dist as the maximal safe distance an influence area can be increased(guaranteed overlap of two walls in consecutive layer) is much smaller when min_xy_dist is used. This causes the area of the wall restriction to be thinner and as such just using the min_xy_dist wall restriction would be slower.
    std::unique_ptr<std::mutex> critical_wall_restrictions_cache_min_ = std::make_unique<std::mutex>();

    std::unique_ptr<std::mutex> critical_progress = std::make_unique<std::mutex>();

    Simplify simplifier=Simplify(0,0,0); // a simplifier to simplify polygons. Will be properly initialised in the constructor.
};

}

#endif //TREEMODELVOLUMES_H<|MERGE_RESOLUTION|>--- conflicted
+++ resolved
@@ -203,14 +203,10 @@
      * collide with the model. Result is saved in the cache.
      * \param key RadiusLayerPair of the requested areas. It will be calculated up to the provided layer.
      */
-<<<<<<< HEAD
     void calculateAvoidance(RadiusLayerPair key)
     {
         calculateAvoidance(std::deque<RadiusLayerPair>{ RadiusLayerPair(key) });
     }
-=======
-    static Polygons calculateMachineBorderCollision(const Polygons&& machine_border);
->>>>>>> d5918b9a
 
     /*!
      * \brief Creates the areas where a branch of a given radius can be place on the model.
@@ -289,7 +285,7 @@
      */
     LayerIndex getMaxCalculatedLayer(coord_t radius, const std::unordered_map<RadiusLayerPair, Polygons>& map) const;
 
-    Polygons calculateMachineBorderCollision(Polygon machine_border);
+    Polygons calculateMachineBorderCollision(const Polygons&& machine_border);
     /*!
      * \brief The maximum distance that the center point of a tree branch may move in consecutive layers if it has to avoid the model.
      */
