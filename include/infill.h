--- conflicted
+++ resolved
@@ -14,11 +14,8 @@
 #include "utils/IntPoint.h"
 #include "utils/section_type.h"
 
-<<<<<<< HEAD
-=======
 #include <range/v3/range/concepts.hpp>
 
->>>>>>> c7c5e5a9
 #include <numbers>
 
 namespace cura
@@ -555,11 +552,7 @@
      */
     void connectLines(Polygons& result_lines);
 };
-<<<<<<< HEAD
-static_assert(std::semiregular<Infill>, "Infill should be semiregular");
-=======
 static_assert(concepts::semiregular<Infill>, "Infill should be semiregular");
->>>>>>> c7c5e5a9
 
 } // namespace cura
 
