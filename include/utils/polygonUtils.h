//Copyright (c) 2021 Ultimaker B.V.
//CuraEngine is released under the terms of the AGPLv3 or higher.

#ifndef UTILS_POLYGON_UTILS_H
#define UTILS_POLYGON_UTILS_H

#include <functional> // function
#include <limits>
#include <optional>
#include <memory> // unique_ptr

#include "polygon.h"
#include "SparsePointGridInclusive.h"
#include "SparseLineGrid.h"
#include "PolygonsPointIndex.h"

namespace cura 
{

/*!
 * Result of finding the closest point to a given within a set of polygons, with extra information on where the point is.
 */
struct ClosestPolygonPoint
{
    Point location; //!< Result location
    ConstPolygonPointer poly; //!< Polygon in which the result was found (or nullptr if no result was found)
    unsigned int poly_idx; //!< The index of the polygon in some Polygons where ClosestPolygonPoint::poly can be found
    unsigned int point_idx; //!< Index to the first point in the polygon of the line segment on which the result was found
    ClosestPolygonPoint(Point p, int pos, ConstPolygonRef poly) :  location(p), poly(poly), poly_idx(NO_INDEX), point_idx(pos) {};
    ClosestPolygonPoint(Point p, int pos, ConstPolygonRef poly, int poly_idx) :  location(p), poly(poly), poly_idx(poly_idx), point_idx(pos) {};
    ClosestPolygonPoint(ConstPolygonRef poly) : poly(poly), poly_idx(NO_INDEX), point_idx(NO_INDEX) {};
    ClosestPolygonPoint() : poly_idx(NO_INDEX), point_idx(NO_INDEX) {};
    Point p() const
    { // conformity with other classes
        return location;
    }
    bool isValid() const
    {
        return point_idx != NO_INDEX;
    }
    bool operator==(const ClosestPolygonPoint& rhs) const
    {
        // no need to compare on poy_idx
        // it's sometimes unused while poly is always initialized
        return poly == rhs.poly && point_idx == rhs.point_idx && location == rhs.location;
    }
};

} // namespace cura

namespace std
{
template <>
struct hash<cura::ClosestPolygonPoint>
{
    size_t operator()(const cura::ClosestPolygonPoint& cpp) const
    {
        return std::hash<cura::Point>()(cpp.p());
    }
};
}//namespace std


namespace std
{
template <typename S, typename T>
struct hash<std::pair<S, T>>
{
    size_t operator()(const std::pair<S, T>& pair) const
    {
        return 31 * std::hash<S>()(pair.first) + 59 * std::hash<T>()(pair.second);
    }
};
}//namespace std


namespace cura
{

/*!
 * A point within a polygon and the index of which segment in the polygon the point lies on.
 */
struct GivenDistPoint
{
    Point location; //!< Result location
    int pos; //!< Index to the first point in the polygon of the line segment on which the result was found
};

typedef SparseLineGrid<PolygonsPointIndex, PolygonsPointIndexSegmentLocator> LocToLineGrid;

class PolygonUtils 
{
public:
    static const std::function<int(Point)> no_penalty_function; //!< Function always returning zero

    /*!
     * compute the length of a segment of a polygon
     * 
     * if \p end == \p start then the full polygon is taken
     * 
     * \warning assumes that start and end lie on the same polygon!
     * 
     * \param start The start vertex of the segment
     * \param end the end vertex of the segment
     * \return the total length of all the line segments in between the two vertices.
     */
    static int64_t segmentLength(PolygonsPointIndex start, PolygonsPointIndex end);

    /*!
     * Generate evenly spread out dots along a segment of a polygon
     * 
     * Start at a distance from \p start and end at a distance from \p end,
     * unless \p end == \p start; then that point is in the result
     * 
     * \warning Assumes that start and end lie on the same polygon!
     * 
     * \param start The start vertex of the segment
     * \param end the end vertex of the segment
     * \param n_dots number of dots to spread out
     * \param result Where to store the generated points
     */
    static void spreadDots(PolygonsPointIndex start, PolygonsPointIndex end, unsigned int n_dots, std::vector<ClosestPolygonPoint>& result);

    /*!
     * Generate a grid of dots inside of the area of the \p polygons.
     */
    static std::vector<Point> spreadDotsArea(const Polygons& polygons, coord_t grid_size);

    static std::vector<Point> spreadDotsArea(const Polygons& polygons, Point grid_size);

    /*!
     * Whether a polygon intersects with a line-segment. If true, the closest collision point to 'b' is stored in the result.
     */
    static bool lineSegmentPolygonsIntersection(const Point& a, const Point& b, const Polygons& current_outlines, const LocToLineGrid& outline_locator, Point& result, const coord_t within_max_dist);

    /*!
     * Get the normal of a boundary point, pointing outward.
     * Only the direction is set.
     * Nothing is said about the length of the vector returned.
     * 
     * \param poly The polygon.
     * \param point_idx The index of the point in the polygon.
     */
    static Point getVertexInwardNormal(ConstPolygonRef poly, unsigned int point_idx);

    /*!
    * Get a point from the \p poly with a given \p offset.
    * 
    * \param poly The polygon.
    * \param point_idx The index of the point in the polygon.
    * \param offset The distance the point has to be moved outward from the polygon.
    * \return A point at the given distance inward from the point on the boundary polygon.
    */
    static Point getBoundaryPointWithOffset(ConstPolygonRef poly, unsigned int point_idx, int64_t offset);

    /*!
     * Move a point away from the boundary by looking at the boundary normal of the nearest vert.
     * 
     * \param point_on_boundary The object holding the point on the boundary along with the information of which line segment the point is on.
     * \param offset The distance the point has to be moved inward from the polygon.
     */
    static Point moveInsideDiagonally(ClosestPolygonPoint point_on_boundary, int64_t inset);

    /*!
    * Moves the point \p from onto the nearest polygon or leaves the point as-is, when the comb boundary is not within the root of \p max_dist2 distance.
    * Given a \p distance more than zero, the point will end up inside, and conversely outside.
    * When the point is already in/outside by more than \p distance, \p from is unaltered, but the polygon is returned.
    * When the point is in/outside by less than \p distance, \p from is moved to the correct place.
    * 
    * \param polygons The polygons onto which to move the point
    * \param from[in,out] The point to move.
    * \param distance The distance by which to move the point.
    * \param max_dist2 The squared maximal allowed distance from the point to the nearest polygon.
    * \return The index to the polygon onto which we have moved the point.
    */
    static unsigned int moveInside(const Polygons& polygons, Point& from, int distance = 0, int64_t max_dist2 = std::numeric_limits<int64_t>::max());

    /**
     * \brief Moves the point \p from onto the nearest polygon or leaves the
     * point as-is, when the comb boundary is not within the square root of \p
     * max_dist2 distance.
     *
     * Given a \p distance more than zero, the point will end up inside, and
     * conversely outside. When the point is already in/outside by more than \p
     * distance, \p from is unaltered. When the point is in/outside by less than
     * \p distance, \p is moved to the correct place.
     * @param polygon The polygon onto which to move the point.
     * @param from[in, out] The point to move.
     * @param distance The distance by which to move the point.
     * @param max_dist2 The squared maximal allowed distance from the point to
     * the polygon.
     * \return Always returns 0.
     */
    static unsigned int moveInside(const ConstPolygonRef polygon, Point& from, int distance = 0, int64_t max_dist2 = std::numeric_limits<int64_t>::max());

    /*!
     * Moves the point \p from onto the nearest polygon or leaves the point as-is, when the comb boundary is not within the root of \p max_dist2 distance.
     * Given a \p distance more than zero, the point will end up inside, and conversely outside.
     * When the point is already in/outside by more than \p distance, \p from is unaltered, but the polygon is returned.
     * When the point is in/outside by less than \p distance, \p from is moved to the correct place.
     * 
     * \warning If \p loc_to_line_grid is used, it's best to have all and only \p polygons in there.
     * If \p from is not closest to \p polygons this function may
     * return a ClosestPolygonPoint on a polygon in \p loc_to_line_grid which is not in \p polygons.
     * 
     * \param polygons The polygons onto which to move the point
     * \param from[in,out] The point to move.
     * \param distance The distance by which to move the point.
     * \param max_dist2 The squared maximal allowed distance from the point to the nearest polygon.
     * \param loc_to_line_polygons All polygons with which the \p loc_to_line_grid has been created.
     * \param loc_to_line_grid A SparseGrid mapping locations to line segments of \p polygons
     * \param penalty_function A function returning a penalty term on the squared distance score of a candidate point.
     * \return The point on the polygon closest to \p from
     */
    static ClosestPolygonPoint moveInside2(const Polygons& polygons, Point& from, const int distance = 0, const int64_t max_dist2 = std::numeric_limits<int64_t>::max(), const Polygons* loc_to_line_polygons = nullptr, const LocToLineGrid* loc_to_line_grid = nullptr, const std::function<int(Point)>& penalty_function = no_penalty_function);

    /*!
     * Moves the point \p from onto the nearest segment of \p polygon or leaves the point as-is, when the comb boundary is not within the root of \p max_dist2 distance.
     * Given a \p distance more than zero, the point will end up inside, and conversely outside.
     * When the point is already in/outside by more than \p distance, \p from is unaltered, but the polygon is returned.
     * When the point is in/outside by less than \p distance, \p from is moved to the correct place.
     * 
     * \warning When a \p loc_to_line is given this function only considers nearby elements.
     * Even when the penalty function favours elements farther away.
     * Also using the \p loc_to_line_grid automatically considers \p all_polygons
     * 
     * \param loc_to_line_polygons All polygons which are present in the \p loc_to_line_grid of which \p polygon is an element
     * \param polygon The polygon onto which to move the point
     * \param from[in,out] The point to move.
     * \param distance The distance by which to move the point.
     * \param max_dist2 The squared maximal allowed distance from the point to the nearest polygon.
     * \param loc_to_line_grid A SparseGrid mapping locations to line segments of \p polygon
     * \param penalty_function A function returning a penalty term on the squared distance score of a candidate point.
     * \return The point on the polygon closest to \p from
     */
    static ClosestPolygonPoint moveInside2(const Polygons& loc_to_line_polygons, ConstPolygonRef polygon, Point& from, const int distance = 0, const int64_t max_dist2 = std::numeric_limits<int64_t>::max(), const LocToLineGrid* loc_to_line_grid = nullptr, const std::function<int(Point)>& penalty_function = no_penalty_function);

    /*!
     * The opposite of moveInside.
     * 
     * Moves the point \p from onto the nearest polygon or leaves the point as-is, when the comb boundary is not within \p distance.
     * Given a \p distance more than zero, the point will end up outside, and conversely inside.
     * When the point is already in/outside by more than \p distance, \p from is unaltered, but the polygon is returned.
     * When the point is in/outside by less than \p distance, \p from is moved to the correct place.
     * 
     * \param polygons The polygons onto which to move the point
     * \param from[in,out] The point to move.
     * \param distance The distance by which to move the point.
     * \param max_dist2 The squared maximal allowed distance from the point to the nearest polygon.
     * \param penalty_function A function returning a penalty term on the squared distance score of a candidate point.
     * \return The index to the polygon onto which we have moved the point.
     */
    static unsigned int moveOutside(const Polygons& polygons, Point& from, int distance = 0, int64_t max_dist2 = std::numeric_limits<int64_t>::max());
    
    /*!
     * Compute a point at a distance from a point on the boundary in orthogonal direction to the boundary.
     * Given a \p distance more than zero, the point will end up inside, and conversely outside.
     * 
     * \param cpp The object holding the point on the boundary along with the information of which line segment the point is on.
     * \param distance The distance by which to move the point.
     * \return A point at a \p distance from the point in \p cpp orthogonal to the boundary there.
     */
    static Point moveInside(const ClosestPolygonPoint& cpp, const int distance);
    
    /*!
     * The opposite of moveInside.
     * 
     * Compute a point at a distance from a point on the boundary in orthogonal direction to the boundary.
     * Given a \p distance more than zero, the point will end up outside, and conversely inside.
     * 
     * \param cpp The object holding the point on the boundary along with the information of which line segment the point is on.
     * \param distance The distance by which to move the point.
     * \return A point at a \p distance from the point in \p cpp orthogonal to the boundary there.
     */
    static Point moveOutside(const ClosestPolygonPoint& cpp, const int distance);

    /*!
     * Moves the point \p from onto the nearest polygon or leaves the point as-is, when the comb boundary is not within \p distance.
     * Given a \p distance more than zero, the point will end up inside, and conversely outside.
     * When the point is already in/outside by more than \p distance, \p from is unaltered, but the polygon is returned.
     * When the point is in/outside by less than \p distance, \p from is moved to the correct place.
     * 
     * \warning May give false positives.
     * Some checking is done to make sure we end up inside the polygon, 
     * but it might still be the case that we end up outside:
     * when the closest point on the boundary is very close to another polygon
     * 
     * \warning When using a \p loc_to_line_grid which contains more polygons than just \p polygons,
     * the results is only correct if \p from is already closest to \p polygons, rather than other polygons in the \p loc_to_line_grid.
     * 
     * \param polygons The polygons onto which to move the point
     * \param from[in,out] The point to move.
     * \param preferred_dist_inside The preferred distance from the boundary to the point
     * \param max_dist2 The squared maximal allowed distance from the point to the nearest polygon.
     * \param loc_to_line_polygons The original polygons with which the \p loc_to_line_grid has been created
     * \param loc_to_line_grid A SparseGrid mapping locations to line segments of \p polygons
     * \param penalty_function A function returning a penalty term on the squared distance score of a candidate point.
     * \return The point on the polygon closest to \p from
     */
    static ClosestPolygonPoint ensureInsideOrOutside(const Polygons& polygons, Point& from, int preferred_dist_inside, int64_t max_dist2 = std::numeric_limits<int64_t>::max(), const Polygons* loc_to_line_polygons = nullptr, const LocToLineGrid* loc_to_line_grid = nullptr, const std::function<int(Point)>& penalty_function = no_penalty_function);

    /*!
     * Moves the point \p from onto the nearest polygon or leaves the point as-is, when the comb boundary is not within \p distance.
     * Given a \p distance more than zero, the point will end up inside, and conversely outside.
     * When the point is already in/outside by more than \p distance, \p from is unaltered, but the polygon is returned.
     * When the point is in/outside by less than \p distance, \p from is moved to the correct place.
     * 
     * \warning May give false positives.
     * Some checking is done to make sure we end up inside the polygon, 
     * but it might still be the case that we end up outside:
     * when the closest point on the boundary is very close to another polygon
     * 
     * \warning When using a \p loc_to_line_grid which contains more polygons than just \p polygons,
     * the results is only correct if \p from is already closest to \p polygons, rather than other polygons in the \p loc_to_line_grid.
     * 
     * \param polygons The polygons onto which to move the point
     * \param from[in,out] The point to move.
     * \param closest_polygon_point The point on \p polygons closest to \p from
     * \param preferred_dist_inside The preferred distance from the boundary to the point
     * \param loc_to_line_polygons The original polygons with which the \p loc_to_line_grid has been created
     * \param loc_to_line_grid A SparseGrid mapping locations to line segments of \p polygons
     * \param penalty_function A function returning a penalty term on the squared distance score of a candidate point.
     * \return The point on the polygon closest to \p from
     */
    static ClosestPolygonPoint ensureInsideOrOutside(const Polygons& polygons, Point& from, const ClosestPolygonPoint& closest_polygon_point, int preferred_dist_inside, const Polygons* loc_to_line_polygons = nullptr, const LocToLineGrid* loc_to_line_grid = nullptr, const std::function<int(Point)>& penalty_function = no_penalty_function);

    /*!
    * 
    * \warning Assumes \p poly1_result and \p poly2_result have their pos and poly fields initialized!
    */
    static void walkToNearestSmallestConnection(ClosestPolygonPoint& poly1_result, ClosestPolygonPoint& poly2_result);

    /*!
    * Find the nearest closest point on a polygon from a given index.
    * 
    * \param from The point from which to get the smallest distance.
    * \param polygon The polygon on which to find the point with the smallest distance.
    * \param start_idx The index of the point in the polygon from which to start looking.
    * \return The nearest point from \p start_idx going along the \p polygon (in both directions) with a locally minimal distance to \p from.
    */
    static ClosestPolygonPoint findNearestClosest(Point from, ConstPolygonRef polygon, int start_idx);

    /*!
    * Find the nearest closest point on a polygon from a given index walking in one direction along the polygon.
    * 
    * \param from The point from which to get the smallest distance.
    * \param polygon The polygon on which to find the point with the smallest distance.
    * \param start_idx The index of the point in the polygon from which to start looking.
    * \param direction The direction to walk: 1 for walking along the \p polygon, -1 for walking in opposite direction
    * \return The nearest point from \p start_idx going along the \p polygon with a locally minimal distance to \p from.
    */
    static ClosestPolygonPoint findNearestClosest(const Point from, ConstPolygonRef polygon, int start_idx, int direction);

    /*!
     * Find the point closest to \p from in all polygons in \p polygons.
     * 
     * \note The penalty term is applied to the *squared* distance score
     * 
     * \param penalty_function A function returning a penalty term on the squared distance score of a candidate point.
     */
    static ClosestPolygonPoint findClosest(Point from, const Polygons& polygons, const std::function<int(Point)>& penalty_function = no_penalty_function);
        
    /*!
     * Find the point closest to \p from in the polygon \p polygon.
     * 
     * \note The penalty term is applied to the *squared* distance score
     * 
     * \param penalty_function A function returning a penalty term on the squared distance score of a candidate point.
     */
    static ClosestPolygonPoint findClosest(Point from, ConstPolygonRef polygon, const std::function<int(Point)>& penalty_function = no_penalty_function);

    /*!
     * Find the nearest vertex to \p from in \p polys
     * \param from the point from where to look
     * \param polys The polygons in which to search
     * \return The nearest vertex on the polygons
     */
    static PolygonsPointIndex findNearestVert(const Point from, const Polygons& polys);

    /*!
     * Find the nearest vertex to \p from in \p poly
     * \param from the point from where to look
     * \param poly The polygon in which to search
     * \return The index to the nearest vertex on the polygon
     */
    static unsigned int findNearestVert(const Point from, ConstPolygonRef poly);

    /*!
     * Create a SparsePointGridInclusive mapping from locations to line segments occurring in the \p polygons
     * 
     * \warning The caller of this function is responsible for deleting the returned object
     * 
     * \param polygons The polygons for which to create the mapping
     * \param square_size The cell size used to bundle line segments (also used to chop up lines so that multiple cells contain the same long line)
     * \return A bucket grid mapping spatial locations to poly-point indices into \p polygons
     */
    static std::unique_ptr<LocToLineGrid> createLocToLineGrid(const Polygons& polygons, int square_size);

    /*!
     * Find the line segment closest to a given point \p from within a cell-block of a size defined in the SparsePointGridInclusive \p loc_to_line
     * 
     * \note The penalty term is applied to the *squared* distance score.
     * Note also that almost only nearby points are considered even when the penalty function would favour points farther away.
     * 
     * \param from The location to find a polygon edge close to
     * \param polygons The polygons for which the \p loc_to_line has been built up
     * \param loc_to_line A SparsePointGridInclusive mapping locations to starting vertices of line segmetns of the \p polygons 
     * \param penalty_function A function returning a penalty term on the squared distance score of a candidate point.
     * \return The nearest point on the polygon if the polygon was within a distance equal to the cell_size of the SparsePointGridInclusive
     */
    static std::optional<ClosestPolygonPoint> findClose(Point from, const Polygons& polygons, const LocToLineGrid& loc_to_line, const std::function<int(Point)>& penalty_function = no_penalty_function);

    /*!
     * Find the line segment closest to any point on \p from within cell-blocks of a size defined in the SparsePointGridInclusive \p destination_loc_to_line
     * 
     * \note The penalty term is applied to the *squared* distance score.
     * Note also that almost only nearby points are considered even when the penalty function would favour points farther away.
     * 
     * \param from The polygon for which to find a polygon edge close to
     * \param destination The polygons for which the \p destination_loc_to_line has been built up
     * \param destination_loc_to_line A SparsePointGridInclusive mapping locations to starting vertices of line segments of the \p destination 
     * \param penalty_function A function returning a penalty term on the squared distance score of a candidate point.
     * \return A collection of near crossing from the \p from polygon to the \p destination polygon. Each element in the sollection is a pair with as first a cpp in the \p from polygon and as second a cpp in the \p destination polygon.
     */
    static std::vector<std::pair<ClosestPolygonPoint, ClosestPolygonPoint>> findClose(ConstPolygonRef from, const Polygons& destination, const LocToLineGrid& destination_loc_to_line, const std::function<int(Point)>& penalty_function = no_penalty_function);

    /*!
     * Checks whether a given line segment collides with polygons as given in a loc_to_line grid.
     * 
     * If the line segment doesn't intersect with any edge of the polygon, but
     * merely touches it, a collision is also reported. For instance, a
     * collision is reported when the an endpoint of the line is exactly on the
     * polygon, and when the line coincides with an edge.
     * 
     * \param[in] from The start point
     * \param[in] to The end point
     * \param[in] loc_to_line A SparsePointGridInclusive mapping locations to starting vertices of line segmetns of the \p polygons 
     * \param[out] collision_result (optional) The polygons segment intersecting with the line segment
     * \return whether the line segment collides with the boundary of the polygons
     */
    static bool polygonCollidesWithLineSegment(const Point from, const Point to, const LocToLineGrid& loc_to_line, PolygonsPointIndex* collision_result = nullptr);

    /*!
    * Find the next point (going along the direction of the polygon) with a distance \p dist from the point \p from within the \p poly.
    * Returns whether another point could be found within the \p poly which can be found before encountering the point at index \p start_idx.
    * The point \p from and the polygon \p poly are assumed to lie on the same plane.
    * 
    * \param from The point from whitch to find a point on the polygon satisfying the conditions
    * \param start_idx the index of the prev poly point on the poly.
    * \param poly_start_idx The index of the point in the polygon which is to be handled as the start of the polygon. No point further than this point will be the result.
    */
    static bool getNextPointWithDistance(Point from, int64_t dist, ConstPolygonRef poly, int start_idx, int poly_start_idx, GivenDistPoint& result);

    /*!
     * Walk a given \p distance along the polygon from a given point \p from on the polygon
     */
    static ClosestPolygonPoint walk(const ClosestPolygonPoint& from, coord_t distance);

    /*!
     * Get the point on a polygon which intersects a line parallel to a line going through the starting point and through another point.
     * 
     * Note that the looking direction \p forward doesn't neccesarily determine on which side of the line we cross a parallel line.
     * Depending on the geometry of the polygon the next intersection may be left or right of the input line.
     * 
     * \param start The starting point of the search and the starting point of the line
     * \param line_to The end point of the line
     * \param dist The distance from the parallel line to the line defined by the previous two parameters
     * \param forward Whether to look forward from \p start in the direction of the polygon, or go in the other direction.
     * \return The earliest point on the polygon in the given direction which crosses a line parallel to the given one at the distance \p dist - if any
     */
    static std::optional<ClosestPolygonPoint> getNextParallelIntersection(const ClosestPolygonPoint& start, const Point& line_to, const coord_t dist, const bool forward);

    /*!
     * Checks whether a given line segment collides with a given polygon(s).
     * The transformed_startPoint and transformed_endPoint should have the same
     * Y coordinate.
     * 
     * If the line segment doesn't intersect with any edge of the polygon, but
     * merely touches it, a collision is also reported. For instance, a
     * collision is reported when the an endpoint of the line is exactly on the
     * polygon, and when the line coincides with an edge.
     * 
     * \param poly The polygon
     * \param transformed_startPoint The start point transformed such that it is
     * on the same horizontal line as the end point
     * \param transformed_endPoint The end point transformed such that it is on
     * the same horizontal line as the start point
     * \param transformation_matrix The transformation applied to the start and
     * end point to be applied to the polygon(s)
     * \return whether the line segment collides with the boundary of the
     * polygon(s)
     */
    static bool polygonCollidesWithLineSegment(ConstPolygonRef poly, const Point& transformed_startPoint, const Point& transformed_endPoint, PointMatrix transformation_matrix);

    /*!
     * Checks whether a given line segment collides with a given polygon(s).
     * 
     * If the line segment doesn't intersect with any edge of the polygon, but
     * merely touches it, a collision is also reported. For instance, a
     * collision is reported when the an endpoint of the line is exactly on the
     * polygon, and when the line coincides with an edge.
     * 
     * \param poly The polygon
     * \param startPoint The start point
     * \param endPoint The end point
     * \return whether the line segment collides with the boundary of the
     * polygon(s)
     */
    static bool polygonCollidesWithLineSegment(ConstPolygonRef poly, const Point& startPoint, const Point& endPoint);

    /*!
     * Checks whether a given line segment collides with a given polygon(s).
     * The transformed_startPoint and transformed_endPoint should have the same
     * Y coordinate.
     * 
     * If the line segment doesn't intersect with any edge of the polygon, but
     * merely touches it, a collision is also reported. For instance, a
     * collision is reported when the an endpoint of the line is exactly on the
     * polygon, and when the line coincides with an edge.
     * 
     * \param poly The polygon
     * \param transformed_startPoint The start point transformed such that it is
     * on the same horizontal line as the end point
     * \param transformed_endPoint The end point transformed such that it is on
     * the same horizontal line as the start point
     * \param transformation_matrix The transformation applied to the start and
     * end point to be applied to the polygon(s)
     * \return whether the line segment collides with the boundary of the
     * polygon(s)
     */
    static bool polygonCollidesWithLineSegment(const Polygons& polys, const Point& transformed_startPoint, const Point& transformed_endPoint, PointMatrix transformation_matrix);

    /*!
     * Checks whether a given line segment collides with a given polygon(s).
     * 
     * If the line segment doesn't intersect with any edge of the polygon, but
     * merely touches it, a collision is also reported. For instance, a
     * collision is reported when the an endpoint of the line is exactly on the
     * polygon, and when the line coincides with an edge.
     * 
     * \param poly The polygon
     * \param startPoint The start point
     * \param endPoint The end point
     * \return whether the line segment collides with the boundary of the
     * polygon(s)
     */
    static bool polygonCollidesWithLineSegment(const Polygons& polys, const Point& startPoint, const Point& endPoint);

    /*!
     * Checks whether two polygon groups intersect - does a BB hit check first and if that succeeds, the full intersection
     *
     * \param poly_a A polygon group
     * \param poly_b Another polygon group
     * \return true if \p poly_a and \p poly_b intersect, false otherwise
     */
    static bool polygonsIntersect(const ConstPolygonRef& poly_a, const ConstPolygonRef& poly_b);

    /*!
     * Checks whether two polygons are adjacent (closer than \p max_gap)
     *
     * \param[in] inner_poly A polygon whose vertices will be tested to see if they are closer than \p max_gap to one of the lines in \p outer_poly
     * \param[in] outer_poly A polygon
     * \param[in] max_gap Polygons must be closer together than this distance to be considered adjacent.
     * \return true if a vertex in \p inner_poly is sufficiently close to a line in \p outer_poly, false otherwise
     */
    static bool polygonOutlinesAdjacent(const ConstPolygonRef inner_poly, const ConstPolygonRef outer_poly, const coord_t max_gap);

    /*!
     * Searches \p possible_adjacent_polys for polygons that are closer to \p poly than \p max_gap. The indices of adjacent polygons are stored in \p adjacent_poly_indices.
     *
     * \param[out] adjacent_poly_indices A vector that will contain the indices of the polygons that are adjacent to \p poly.
     * \param[in] poly The polygon that we are testing adjacency to.
     * \param[in] possible_adjacent_polys The vector of polygons we are testing.
     * \param[in] max_gap Polygons must be closer together than this distance to be considered adjacent.
     */
    static void findAdjacentPolygons(std::vector<unsigned>& adjacent_poly_indices, const ConstPolygonRef& poly, const std::vector<ConstPolygonPointer>& possible_adjacent_polys, const coord_t max_gap);

    /*!
     * Calculate the Hamming Distance between two polygons relative to their own
     * surface areas.
     *
     * The Hamming Distance applied to polygons is interpreted as the area of
     * the symmetric difference between the polygons. In this case, we'll
     * divide this area by the total area of the two polygons.
     * \param poly_a One of the polygons to compute the distance between.
     * \param poly_b One of the polygons to compute the distance between.
     * \return The Hamming Distance relative to the total surface area of the
     * two polygons. This will be between 0.0 (the polygons are exactly equal)
     * and 1.0 (the polygons are completely disjunct).
     */
    static double relativeHammingDistance(const Polygons& poly_a, const Polygons& poly_b);

    /*!
     * Create an approximation of a circle.
     *
     * This creates a regular polygon that is supposed to approximate a circle.
     * \param mid The center of the circle.
     * \param radius The radius of the circle.
     * \param a_step The angle between segments of the circle.
     * \return A new Polygon containing the circle.
     */
    static Polygon makeCircle(const Point mid, const coord_t radius, const AngleRadians a_step = M_PI / 8);

    /*!
     * Connect all polygons to their holes using zero widths hole channels, so that the polygons and their outlines are connected together
     */
    static Polygons connect(const Polygons& input);

    static void fixSelfIntersections(const coord_t epsilon, Polygons& thiss);

    static Polygons unionManySmall(const Polygons& p);

<<<<<<< HEAD
=======

    /*!
     * Intersects a polygon with an AABB.
     * \param src The polygon that has to be intersected with an AABB
     * \param aabb The AABB with which the polygon that has to be intersected with
     * \return A new Polygon that is said intersection
     */
    static Polygons clipPolygonWithAABB(const Polygons& src, const AABB& aabb);

>>>>>>> 20829bc9
private:
    /*!
     * Helper function for PolygonUtils::moveInside2: moves a point \p from which was moved onto \p closest_polygon_point towards inside/outside when it's not already inside/outside by enough distance.
     * 
     * \param closest_polygon_point The ClosestPolygonPoint we have to move inside
     * \param distance The distance by which to move the point.
     * \param from[in,out] The point to move.
     * \param max_dist2 The squared maximal allowed distance from the point to the nearest polygon.
     * \return The point on the polygon closest to \p from
     */
    static ClosestPolygonPoint _moveInside2(const ClosestPolygonPoint& closest_polygon_point, const int distance, Point& from, const int64_t max_dist2);
};


}//namespace cura

#endif//POLYGON_OPTIMIZER_H<|MERGE_RESOLUTION|>--- conflicted
+++ resolved
@@ -610,8 +610,6 @@
 
     static Polygons unionManySmall(const Polygons& p);
 
-<<<<<<< HEAD
-=======
 
     /*!
      * Intersects a polygon with an AABB.
@@ -621,7 +619,6 @@
      */
     static Polygons clipPolygonWithAABB(const Polygons& src, const AABB& aabb);
 
->>>>>>> 20829bc9
 private:
     /*!
      * Helper function for PolygonUtils::moveInside2: moves a point \p from which was moved onto \p closest_polygon_point towards inside/outside when it's not already inside/outside by enough distance.
