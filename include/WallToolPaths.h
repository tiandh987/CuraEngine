--- conflicted
+++ resolved
@@ -4,13 +4,13 @@
 #ifndef CURAENGINE_WALLTOOLPATHS_H
 #define CURAENGINE_WALLTOOLPATHS_H
 
+#include <memory>
+
 #include "BeadingStrategy/BeadingStrategyFactory.h"
 #include "settings/Settings.h"
 #include "utils/ExtrusionLine.h"
 #include "utils/polygon.h"
 #include "utils/section_type.h"
-
-#include <memory>
 
 namespace cura
 {
@@ -122,25 +122,6 @@
     static void simplifyToolPaths(std::vector<VariableWidthLines>& toolpaths, const Settings& settings);
 
 private:
-<<<<<<< HEAD
-    const Polygons& outline; //<! A reference to the outline polygon that is the designated area
-    coord_t bead_width_0; //<! The nominal or first extrusion line width with which libArachne generates its walls
-    coord_t bead_width_x; //<! The subsequently extrusion line width with which libArachne generates its walls if WallToolPaths was called with the nominal_bead_width Constructor
-                          //this is the same as bead_width_0
-    size_t inset_count; //<! The maximum number of walls to generate
-    coord_t wall_0_inset; //<! How far to inset the outer wall. Should only be applied when printing the actual walls, not extra infill/skin/support walls.
-    bool print_thin_walls; //<! Whether to enable the widening beading meta-strategy for thin features
-    coord_t min_feature_size; //<! The minimum size of the features that can be widened by the widening beading meta-strategy. Features thinner than that will not be printed
-    coord_t min_bead_width; //<! The minimum bead size to use when widening thin model features with the widening beading meta-strategy
-    double small_area_length; //<! The length of the small features which are to be filtered out, this is squared into a surface
-    coord_t transition_length; //<! The transitioning length when the amount of extrusion lines changes
-    bool toolpaths_generated; //<! Are the toolpaths generated
-    std::vector<VariableWidthLines> toolpaths; //<! The generated toolpaths binned by inset_idx.
-    Polygons inner_contour; //<! The inner contour of the generated toolpaths
-    const Settings& settings;
-    int layer_idx;
-    SectionType section_type;
-=======
     const Polygons& outline_; //<! A reference to the outline polygon that is the designated area
     coord_t bead_width_0_; //<! The nominal or first extrusion line width with which libArachne generates its walls
     coord_t bead_width_x_; //<! The subsequently extrusion line width with which libArachne generates its walls if WallToolPaths was called with the nominal_bead_width Constructor
@@ -158,7 +139,6 @@
     const Settings& settings_;
     int layer_idx_;
     SectionType section_type_;
->>>>>>> 90aea70b
 };
 } // namespace cura
 
