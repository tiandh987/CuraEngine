// Copyright (c) 2023 UltiMaker
// CuraEngine is released under the terms of the AGPLv3 or higher.

#ifndef SKIRT_BRIM_H
#define SKIRT_BRIM_H

<<<<<<< HEAD
=======
#include <variant>

>>>>>>> 1d88e6c9
#include "ExtruderTrain.h"
#include "settings/EnumSettings.h"
#include "sliceDataStorage.h"
#include "utils/Coord_t.h"

<<<<<<< HEAD
#include <variant>

=======
>>>>>>> 1d88e6c9
namespace cura
{

class Polygons;
class SliceDataStorage;

constexpr coord_t min_brim_line_length = 3000u; //!< open polyline brim lines smaller than this will be removed

class SkirtBrim
{
private:
    /*!
     * A helper class to store an offset yet to be performed on either an outline polygon, or based on an earlier generated brim line.
     */
    struct Offset
    {
        Offset(
            const std::variant<Polygons*, int>& reference_outline_or_index,
            const bool external_only,
            const coord_t offset_value,
            const coord_t total_offset,
            const size_t inset_idx,
            const int extruder_nr,
            const bool is_last)
            : reference_outline_or_index(reference_outline_or_index)
            , external_only(external_only)
            , offset_value(offset_value)
            , total_offset(total_offset)
            , inset_idx(inset_idx)
            , extruder_nr(extruder_nr)
            , is_last(is_last)
        {
        }

        std::variant<Polygons*, int> reference_outline_or_index;
        bool external_only; //!< Wether to only offset outward from the reference polygons
        coord_t offset_value; //!< Distance by which to offset from the reference
        coord_t total_offset; //!< Total distance from the model
        int inset_idx; //!< The outset index of this brimline
        int extruder_nr; //!< The extruder by which to print this brim line
        bool is_last; //!< Whether this is the last planned offset for this extruder.
    };

    /*!
     * Defines an order on offsets (potentially from different extruders) based on how far the offset is from the original outline.
     */
    static inline const auto OffsetSorter{ [](const Offset& a, const Offset& b)
                                           {
                                               // Use extruder_nr in case both extruders have the same offset settings.
                                               return a.total_offset != b.total_offset ? a.total_offset < b.total_offset : a.extruder_nr < b.extruder_nr;
                                           } };

    SliceDataStorage& storage; //!< Where to retrieve settings and store brim lines.
    const EPlatformAdhesion adhesion_type; //!< Whether we are generating brim, skirt, or raft
    const bool has_ooze_shield; //!< Whether the meshgroup has an ooze shield
    const bool has_draft_shield; //!< Whether the meshgroup has a draft shield
    const std::vector<ExtruderTrain>& extruders; //!< The extruders of the current slice
    const int extruder_count; //!< The total number of extruders
    const std::vector<bool> extruder_is_used; //!< For each extruder whether it is actually used in this print
    int first_used_extruder_nr; //!< The first extruder which is used
    int skirt_brim_extruder_nr; //!< The extruder with which the skirt/brim is printed or -1 if printed with both
    std::vector<bool> external_polys_only; //!< For each extruder whether to only generate brim on the outside
    std::vector<coord_t> line_widths; //!< For each extruder the skirt/brim line width
    std::vector<coord_t> skirt_brim_minimal_length; //!< For each extruder the minimal brim length
    std::vector<int> line_count; //!< For each extruder the (minimal) number of brim lines to generate
    std::vector<coord_t> gap; //!< For each extruder the gap between the part and the first brim/skirt line

public:
    /*!
     * Precomputes some values used in several functions when calling \ref generate
     *
     * \param storage Storage containing the parts at the first layer.
     */
    SkirtBrim(SliceDataStorage& storage);

    /*!
     * Generate skirt or brim (depending on parameters).
     *
     * When \p distance > 0 and \p count == 1 a skirt is generated, which has
     * slightly different configuration. Otherwise, a brim is generated.
     *
     * \param storage Storage containing the parts at the first layer.
     * \param first_layer_outline The outline to generate skirt or brim around.
     * \param distance The distance of the first outset from the parts at the first
     * layer.
     * \param primary_line_count Number of offsets / brim lines of the primary extruder.
     * \param set to false to force not doing brim generation for helper-structures (support and ooze/draft shields)
     */
    void generate();

private:
    /*!
     * Plan the offsets which we will be going to perform and put them in the right order.
     *
     * In order for brims of different materials to grow toward the middle,
     * we need to perform the offsets alternatingly.
     * We therefore first create all planned Offset objects,
     * and then order them according to distance from the boundary.
     * \param[out] starting_outlines The first layer outlines from which to compute the offsets. Returned as output parameter because pointers need to stay valid.
     * \return An ordered list of offsets to perform in the order in which they are to be performed.
     */
    std::vector<Offset> generateBrimOffsetPlan(std::vector<Polygons>& starting_outlines);

    /*!
     * Generate the primary skirt/brim of the one skirt_brim_extruder or of all extruders simultaneously.
     *
     * \param[in,out] all_brim_offsets The offsets to perform. Adjusted when the minimal length constraint isn't met yet.
     * \param[in,out] covered_area The area of the first layer covered by model or generated brim lines.
     * \param[in,out] allowed_areas_per_extruder The difference between the machine bed area (offsetted by the nozzle offset) and the covered_area.
     * \return The total length of the brim lines added by this method per extruder.
     */
    std::vector<coord_t> generatePrimaryBrim(std::vector<Offset>& all_brim_offsets, Polygons& covered_area, std::vector<Polygons>& allowed_areas_per_extruder);

    /*!
     * Generate the brim inside the ooze shield and draft shield
     *
     * \warning Adjusts brim_covered_area
     *
     * \param storage Storage containing the parts at the first layer.
     * \param[in,out] brim_covered_area The area that was covered with brim before (in) and after (out) adding the shield brims
     * \param[in,out] allowed_areas_per_extruder The difference between the machine areas and the \p covered_area
     */
    void generateShieldBrim(Polygons& brim_covered_area, std::vector<Polygons>& allowed_areas_per_extruder);

    /*!
     * \brief Get the reference outline of the first layer around which to
     * generate the first brim/skirt line.
     *
     * This function may change the support polygons in the first layer
     * in order to meet criteria for putting brim around the model as well as
     * around the support.
     *
     * \param extruder_nr The extruder for which to get the outlines. -1 to include outliens for all extruders
     * \return The resulting reference polygons
     */
    Polygons getFirstLayerOutline(const int extruder_nr = -1);

    /*!
     * The disallowed area around the internal holes of parts with other parts inside which would get an external brim.
     *
     * In order to prevent the external_only brim of a part inside another part to overlap with the internal holes of the outer part,
     * we generate a disallowed area around those internal hole polygons.
     *
     * \param outline The full layer outlines
     * \param extruder_nr The extruder for which to compute disallowed areas
     * \return The disallowed areas
     */
    Polygons getInternalHoleExclusionArea(const Polygons& outline, const int extruder_nr);

    /*!
     * Generate a brim line with offset parameters given by \p offset from the \p starting_outlines and store it in the \ref storage.
     *
     * \warning Has side effects on \p covered_area, \p allowed_areas_per_extruder and \p total_length
     *
     * \param offset The parameters with which to perform the offset
     * \param[in,out] covered_area The total area covered by the brims (and models) on the first layer.
     * \param[in,out] allowed_areas_per_extruder The difference between the machine areas and the \p covered_area
     * \param[out] result Where to store the resulting brim line
     * \return The length of the added lines
     */
    coord_t generateOffset(const Offset& offset, Polygons& covered_area, std::vector<Polygons>& allowed_areas_per_extruder, SkirtBrimLine& result);

    /*!
     * Generate a skirt of extruders which don't yet comply with the minimum length requirement.
     *
     * This skirt goes directly adjacent to all primary brims.
     *
     * The skirt is stored in storage.skirt_brim.
     *
     * \param[in,out] covered_area The total area covered by the brims (and models) on the first layer.
     * \param[in,out] allowed_areas_per_extruder The difference between the machine areas and the \p covered_area
     * \param[in,out] total_length The total length of the brim lines for each extruder.
     */
    void generateSecondarySkirtBrim(Polygons& covered_area, std::vector<Polygons>& allowed_areas_per_extruder, std::vector<coord_t>& total_length);

public:
    /*!
     * Generate the brim which is printed from the outlines of the support inward.
     */
    void generateSupportBrim();
};
} // namespace cura

#endif // SKIRT_BRIM_H<|MERGE_RESOLUTION|>--- conflicted
+++ resolved
@@ -4,21 +4,13 @@
 #ifndef SKIRT_BRIM_H
 #define SKIRT_BRIM_H
 
-<<<<<<< HEAD
-=======
 #include <variant>
 
->>>>>>> 1d88e6c9
 #include "ExtruderTrain.h"
 #include "settings/EnumSettings.h"
 #include "sliceDataStorage.h"
 #include "utils/Coord_t.h"
 
-<<<<<<< HEAD
-#include <variant>
-
-=======
->>>>>>> 1d88e6c9
 namespace cura
 {
 
