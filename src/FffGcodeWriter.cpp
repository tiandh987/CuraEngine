<<<<<<< HEAD
// Copyright (c) 2022 Ultimaker B.V.
// CuraEngine is released under the terms of the AGPLv3 or higher.

#include <list>
#include <limits> // numeric_limits
#include <algorithm>
#include <optional>
=======
//  Copyright (c) 2022 Ultimaker B.V.
//  CuraEngine is released under the terms of the AGPLv3 or higher.
>>>>>>> d2c79dc5

#include "FffGcodeWriter.h"
#include "Application.h"
#include "ExtruderTrain.h"
#include "FffProcessor.h"
#include "InsetOrderOptimizer.h"
#include "LayerPlan.h"
#include "Slice.h"
#include "WallToolPaths.h"
#include "bridge.h"
#include "communication/Communication.h" //To send layer view data.
#include "infill.h"
#include "progress/Progress.h"
#include "raft.h"
#include "utils/Simplify.h" //Removing micro-segments created by offsetting.
#include "utils/ThreadPool.h"
#include "utils/linearAlg2D.h"
#include "utils/math.h"
#include "utils/orderOptimizer.h"
#include <algorithm>
#include <boost/uuid/random_generator.hpp> //For generating a UUID.
#include <boost/uuid/uuid_io.hpp> //For generating a UUID.
#include <limits> // numeric_limits
#include <list>
#include <optional>

namespace cura
{

FffGcodeWriter::FffGcodeWriter()
  : max_object_height(0), layer_plan_buffer(gcode), slice_uuid(boost::uuids::to_string(boost::uuids::random_generator()()))
{
    for (unsigned int extruder_nr = 0; extruder_nr < MAX_EXTRUDERS; extruder_nr++)
    { // initialize all as max layer_nr, so that they get updated to the lowest layer on which they are used.
        extruder_prime_layer_nr[extruder_nr] = std::numeric_limits<int>::max();
    }
}

void FffGcodeWriter::setTargetStream(std::ostream* stream)
{
    gcode.setOutputStream(stream);
}

double FffGcodeWriter::getTotalFilamentUsed(int extruder_nr)
{
    return gcode.getTotalFilamentUsed(extruder_nr);
}

std::vector<Duration> FffGcodeWriter::getTotalPrintTimePerFeature()
{
    return gcode.getTotalPrintTimePerFeature();
}

bool FffGcodeWriter::setTargetFile(const char* filename)
{
    output_file.open(filename);
    if (output_file.is_open())
    {
        gcode.setOutputStream(&output_file);
        return true;
    }
    return false;
}

void FffGcodeWriter::writeGCode(SliceDataStorage& storage, TimeKeeper& time_keeper)
{
    const size_t start_extruder_nr = getStartExtruder(storage);
    gcode.preSetup(start_extruder_nr);
    gcode.setSliceUUID(slice_uuid);

    Scene& scene = Application::getInstance().current_slice->scene;
    if (scene.current_mesh_group == scene.mesh_groups.begin()) //First mesh group.
    {
        gcode.resetTotalPrintTimeAndFilament();
        gcode.setInitialAndBuildVolumeTemps(start_extruder_nr);
    }

    Application::getInstance().communication->beginGCode();

    setConfigFanSpeedLayerTime();

    setConfigRetraction(storage);

    setConfigWipe(storage);

    if (scene.current_mesh_group == scene.mesh_groups.begin())
    {
        processStartingCode(storage, start_extruder_nr);
    }
    else
    {
        processNextMeshGroupCode(storage);
    }

    size_t total_layers = 0;
    for (SliceMeshStorage& mesh : storage.meshes)
    {
        if (mesh.isPrinted()) //No need to process higher layers if the non-printed meshes are higher than the normal meshes.
        {
            total_layers = std::max(total_layers, mesh.layers.size());
        }

        setInfillAndSkinAngles(mesh);
    }

    setSupportAngles(storage);
    
    gcode.writeLayerCountComment(total_layers);

    { // calculate the mesh order for each extruder
        const size_t extruder_count = Application::getInstance().current_slice->scene.extruders.size();
        mesh_order_per_extruder.clear(); // Might be not empty in case of sequential printing. 
        mesh_order_per_extruder.reserve(extruder_count);
        for (size_t extruder_nr = 0; extruder_nr < extruder_count; extruder_nr++)
        {
            mesh_order_per_extruder.push_back(calculateMeshOrder(storage, extruder_nr));
        }
    }
    calculateExtruderOrderPerLayer(storage);
    calculatePrimeLayerPerExtruder(storage);

    if (scene.current_mesh_group->settings.get<bool>("magic_spiralize"))
    {
        findLayerSeamsForSpiralize(storage, total_layers);
    }

    int process_layer_starting_layer_nr = 0;
    const bool has_raft = scene.current_mesh_group->settings.get<EPlatformAdhesion>("adhesion_type") == EPlatformAdhesion::RAFT;
    if (has_raft)
    {
        processRaft(storage);
        // process filler layers to fill the airgap with helper object (support etc) so that they stick better to the raft.
        // only process the filler layers if there is anything to print in them.
        for (bool extruder_is_used_in_filler_layers : storage.getExtrudersUsed(-1))
        {
            if (extruder_is_used_in_filler_layers)
            {
                process_layer_starting_layer_nr = -Raft::getFillerLayerCount();
                break;
            }
        }
    }

    run_multiple_producers_ordered_consumer(process_layer_starting_layer_nr, total_layers,
        [&storage, total_layers, this](int layer_nr)
        {
          return &processLayer(storage, layer_nr, total_layers);
        },
        [this, total_layers](LayerPlan* gcode_layer)
        {
          Progress::messageProgress(Progress::Stage::EXPORT, std::max(0, gcode_layer->getLayerNr()) + 1, total_layers);
          layer_plan_buffer.handle(*gcode_layer, gcode);
        }
    );


    layer_plan_buffer.flush();

    Progress::messageProgressStage(Progress::Stage::FINISH, &time_keeper);

    //Store the object height for when we are printing multiple objects, as we need to clear every one of them when moving to the next position.
    max_object_height = std::max(max_object_height, storage.model_max.z);


    constexpr bool force = true;
    gcode.writeRetraction(storage.retraction_config_per_extruder[gcode.getExtruderNr()], force); // retract after finishing each meshgroup
}

unsigned int FffGcodeWriter::findSpiralizedLayerSeamVertexIndex(const SliceDataStorage& storage, const SliceMeshStorage& mesh, const int layer_nr, const int last_layer_nr)
{
    const SliceLayer& layer = mesh.layers[layer_nr];

    // last_layer_nr will be < 0 until we have processed the first non-empty layer
    if (last_layer_nr < 0)
    {
        // If the user has specified a z-seam location, use the vertex closest to that location for the seam vertex
        // in the first layer that has a part with insets. This allows the user to alter the seam start location which
        // could be useful if the spiralization has a problem with a particular seam path.
        Point seam_pos(0, 0);
        if (mesh.settings.get<EZSeamType>("z_seam_type") == EZSeamType::USER_SPECIFIED)
        {
            seam_pos = mesh.getZSeamHint();
        }
        return PolygonUtils::findClosest(seam_pos, layer.parts[0].spiral_wall[0]).point_idx;
    }
    else
    {
        // note that the code below doesn't assume that last_layer_nr is one less than layer_nr but the print is going
        // to come out pretty weird if that isn't true as it implies that there are empty layers

        ConstPolygonRef last_wall = (*storage.spiralize_wall_outlines[last_layer_nr])[0];
        //Even though this is just one (contiguous) part, the spiralize wall may still be multiple parts if the part is somewhere thinner than 1 line width.
        //This case is so rare that we don't bother with finding the best polygon to start with. Just start with the first polygon (`spiral_wall[0]`).
        ConstPolygonRef wall = layer.parts[0].spiral_wall[0];
        const size_t n_points = wall.size();
        const Point last_wall_seam_vertex = last_wall[storage.spiralize_seam_vertex_indices[last_layer_nr]];

        // seam_vertex_idx is going to be the index of the seam vertex in the current wall polygon
        // initially we choose the vertex that is closest to the seam vertex in the last spiralized layer processed

        int seam_vertex_idx = PolygonUtils::findNearestVert(last_wall_seam_vertex, wall);

        // now we check that the vertex following the seam vertex is to the left of the seam vertex in the last layer
        // and if it isn't, we move forward

        if (vSize(last_wall_seam_vertex - wall[seam_vertex_idx]) >= mesh.settings.get<coord_t>("meshfix_maximum_resolution"))
        {
            // get the inward normal of the last layer seam vertex
            Point last_wall_seam_vertex_inward_normal = PolygonUtils::getVertexInwardNormal(last_wall, storage.spiralize_seam_vertex_indices[last_layer_nr]);

            // create a vector from the normal so that we can then test the vertex following the candidate seam vertex to make sure it is on the correct side
            Point last_wall_seam_vertex_vector = last_wall_seam_vertex + last_wall_seam_vertex_inward_normal;

            // now test the vertex following the candidate seam vertex and if it lies to the left of the vector, it's good to use
            float a = LinearAlg2D::getAngleLeft(last_wall_seam_vertex_vector, last_wall_seam_vertex, wall[(seam_vertex_idx + 1) % n_points]);

            if (a <= 0 || a >= M_PI)
            {
                // the vertex was not on the left of the vector so move the seam vertex on
                seam_vertex_idx = (seam_vertex_idx + 1) % n_points;
                a = LinearAlg2D::getAngleLeft(last_wall_seam_vertex_vector, last_wall_seam_vertex, wall[(seam_vertex_idx + 1) % n_points]);
            }
        }

        return seam_vertex_idx;
    }
}

void FffGcodeWriter::findLayerSeamsForSpiralize(SliceDataStorage& storage, size_t total_layers)
{
    // The spiral has to continue on in an anti-clockwise direction from where the last layer finished, it can't jump backwards

    // we track the seam position for each layer and ensure that the seam position for next layer continues in the right direction

    storage.spiralize_wall_outlines.assign(total_layers, nullptr); // default is no information available
    storage.spiralize_seam_vertex_indices.assign(total_layers, 0);

    int last_layer_nr = -1; // layer number of the last non-empty layer processed (for any extruder or mesh)

    for (unsigned layer_nr = 0; layer_nr < total_layers; ++layer_nr)
    {
        bool done_this_layer = false;

        // iterate through extruders until we find a mesh that has a part with insets
        const std::vector<size_t>& extruder_order = extruder_order_per_layer[layer_nr];
        for (unsigned int extruder_idx = 0; !done_this_layer && extruder_idx < extruder_order.size(); ++extruder_idx)
        {
            const size_t extruder_nr = extruder_order[extruder_idx];
            // iterate through this extruder's meshes until we find a part with insets
            const std::vector<size_t>& mesh_order = mesh_order_per_extruder[extruder_nr];
            for (unsigned int mesh_idx : mesh_order)
            {
                SliceMeshStorage& mesh = storage.meshes[mesh_idx];
                // if this mesh has layer data for this layer process it
                if (!done_this_layer && mesh.layers.size() > layer_nr)
                {
                    SliceLayer& layer = mesh.layers[layer_nr];
                    // if the first part in the layer (if any) has insets, process it
                    if (!layer.parts.empty() && !layer.parts[0].spiral_wall.empty())
                    {
                        // save the seam vertex index for this layer as we need it to determine the seam vertex index for the next layer
                        storage.spiralize_seam_vertex_indices[layer_nr] = findSpiralizedLayerSeamVertexIndex(storage, mesh, layer_nr, last_layer_nr);
                        // save the wall outline for this layer so it can be used in the spiralize interpolation calculation
                        storage.spiralize_wall_outlines[layer_nr] = &layer.parts[0].spiral_wall;
                        last_layer_nr = layer_nr;
                        // ignore any further meshes/extruders for this layer
                        done_this_layer = true;
                    }
                }
            }
        }
    }
}

void FffGcodeWriter::setConfigFanSpeedLayerTime()
{
    for (const ExtruderTrain& train : Application::getInstance().current_slice->scene.extruders)
    {
        fan_speed_layer_time_settings_per_extruder.emplace_back();
        FanSpeedLayerTimeSettings& fan_speed_layer_time_settings = fan_speed_layer_time_settings_per_extruder.back();
        fan_speed_layer_time_settings.cool_min_layer_time = train.settings.get<Duration>("cool_min_layer_time");
        fan_speed_layer_time_settings.cool_min_layer_time_fan_speed_max = train.settings.get<Duration>("cool_min_layer_time_fan_speed_max");
        fan_speed_layer_time_settings.cool_fan_speed_0 = train.settings.get<Ratio>("cool_fan_speed_0") * 100.0;
        fan_speed_layer_time_settings.cool_fan_speed_min = train.settings.get<Ratio>("cool_fan_speed_min") * 100.0;
        fan_speed_layer_time_settings.cool_fan_speed_max = train.settings.get<Ratio>("cool_fan_speed_max") * 100.0;
        fan_speed_layer_time_settings.cool_min_speed = train.settings.get<Velocity>("cool_min_speed");
        fan_speed_layer_time_settings.cool_fan_full_layer = train.settings.get<LayerIndex>("cool_fan_full_layer");
        if (!train.settings.get<bool>("cool_fan_enabled"))
        {
            fan_speed_layer_time_settings.cool_fan_speed_0 = 0;
            fan_speed_layer_time_settings.cool_fan_speed_min = 0;
            fan_speed_layer_time_settings.cool_fan_speed_max = 0;
        }
    }
}

void FffGcodeWriter::setConfigRetraction(SliceDataStorage& storage) 
{
    Scene& scene = Application::getInstance().current_slice->scene;
    for (size_t extruder_index = 0; extruder_index < scene.extruders.size(); extruder_index++)
    {
        ExtruderTrain& train = scene.extruders[extruder_index];
        RetractionConfig& retraction_config = storage.retraction_config_per_extruder[extruder_index];
        retraction_config.distance = (train.settings.get<bool>("retraction_enable")) ? train.settings.get<double>("retraction_amount") : 0; //Retraction distance in mm.
        retraction_config.prime_volume = train.settings.get<double>("retraction_extra_prime_amount"); //Extra prime volume in mm^3.
        retraction_config.speed = train.settings.get<Velocity>("retraction_retract_speed");
        retraction_config.primeSpeed = train.settings.get<Velocity>("retraction_prime_speed");
        retraction_config.zHop = train.settings.get<coord_t>("retraction_hop");
        retraction_config.retraction_min_travel_distance = train.settings.get<coord_t>("retraction_min_travel");
        retraction_config.retraction_extrusion_window = train.settings.get<double>("retraction_extrusion_window"); //Window to count retractions in in mm of extruded filament.
        retraction_config.retraction_count_max = train.settings.get<size_t>("retraction_count_max");

        RetractionConfig& switch_retraction_config = storage.extruder_switch_retraction_config_per_extruder[extruder_index];
        switch_retraction_config.distance = train.settings.get<double>("switch_extruder_retraction_amount"); //Retraction distance in mm.
        switch_retraction_config.prime_volume = 0.0;
        switch_retraction_config.speed = train.settings.get<Velocity>("switch_extruder_retraction_speed");
        switch_retraction_config.primeSpeed = train.settings.get<Velocity>("switch_extruder_prime_speed");
        switch_retraction_config.zHop = train.settings.get<coord_t>("retraction_hop_after_extruder_switch_height");
        switch_retraction_config.retraction_min_travel_distance = 0; // no limitation on travel distance for an extruder switch retract
        switch_retraction_config.retraction_extrusion_window = 99999.9; // so that extruder switch retractions won't affect the retraction buffer (extruded_volume_at_previous_n_retractions)
        switch_retraction_config.retraction_count_max = 9999999; // extruder switch retraction is never limited
    }
}

void FffGcodeWriter::setConfigWipe(SliceDataStorage& storage)
{
    Scene& scene = Application::getInstance().current_slice->scene;
    for (size_t extruder_index = 0; extruder_index < scene.extruders.size(); extruder_index++)
    {
        ExtruderTrain& train = scene.extruders[extruder_index];
        WipeScriptConfig& wipe_config = storage.wipe_config_per_extruder[extruder_index];

        wipe_config.retraction_enable = train.settings.get<bool>("wipe_retraction_enable");
        wipe_config.retraction_config.distance = train.settings.get<double>("wipe_retraction_amount");
        wipe_config.retraction_config.speed = train.settings.get<Velocity>("wipe_retraction_retract_speed");
        wipe_config.retraction_config.primeSpeed = train.settings.get<Velocity>("wipe_retraction_prime_speed");
        wipe_config.retraction_config.prime_volume = train.settings.get<double>("wipe_retraction_extra_prime_amount");
        wipe_config.retraction_config.retraction_min_travel_distance = 0;
        wipe_config.retraction_config.retraction_extrusion_window = std::numeric_limits<double>::max();
        wipe_config.retraction_config.retraction_count_max = std::numeric_limits<size_t>::max();

        wipe_config.pause = train.settings.get<Duration>("wipe_pause");

        wipe_config.hop_enable = train.settings.get<bool>("wipe_hop_enable");
        wipe_config.hop_amount = train.settings.get<coord_t>("wipe_hop_amount");
        wipe_config.hop_speed = train.settings.get<Velocity>("wipe_hop_speed");

        wipe_config.brush_pos_x = train.settings.get<coord_t>("wipe_brush_pos_x");
        wipe_config.repeat_count = train.settings.get<size_t>("wipe_repeat_count");
        wipe_config.move_distance = train.settings.get<coord_t>("wipe_move_distance");
        wipe_config.move_speed = train.settings.get<Velocity>("speed_travel");
        wipe_config.max_extrusion_mm3 = train.settings.get<double>("max_extrusion_before_wipe");
        wipe_config.clean_between_layers = train.settings.get<bool>("clean_between_layers");
    }
}

size_t FffGcodeWriter::getStartExtruder(const SliceDataStorage& storage)
{
    const Settings& mesh_group_settings = Application::getInstance().current_slice->scene.current_mesh_group->settings;
    const EPlatformAdhesion adhesion_type = mesh_group_settings.get<EPlatformAdhesion>("adhesion_type");
    const ExtruderTrain& skirt_brim_extruder = mesh_group_settings.get<ExtruderTrain&>("skirt_brim_extruder_nr");

    size_t start_extruder_nr;
    if(adhesion_type == EPlatformAdhesion::SKIRT
        && (skirt_brim_extruder.settings.get<int>("skirt_line_count") > 0 || skirt_brim_extruder.settings.get<coord_t>("skirt_brim_minimal_length") > 0))
    {
        start_extruder_nr = skirt_brim_extruder.extruder_nr;
    }
    else if((adhesion_type == EPlatformAdhesion::BRIM || mesh_group_settings.get<bool>("prime_tower_brim_enable"))
        && (skirt_brim_extruder.settings.get<int>("brim_line_count") > 0 || skirt_brim_extruder.settings.get<coord_t>("skirt_brim_minimal_length") > 0))
    {
        start_extruder_nr = skirt_brim_extruder.extruder_nr;
    }
    else if(adhesion_type == EPlatformAdhesion::RAFT)
    {
        start_extruder_nr = mesh_group_settings.get<ExtruderTrain&>("raft_base_extruder_nr").extruder_nr;
    }
    else //No adhesion.
    {
        if (mesh_group_settings.get<bool>("support_enable") && mesh_group_settings.get<bool>("support_brim_enable"))
        {
            start_extruder_nr = mesh_group_settings.get<ExtruderTrain&>("support_infill_extruder_nr").extruder_nr;
        }
        else
        {
            std::vector<bool> extruder_is_used = storage.getExtrudersUsed();
            for (size_t extruder_nr = 0; extruder_nr < extruder_is_used.size(); extruder_nr++)
            {
                start_extruder_nr = extruder_nr;
                if (extruder_is_used[extruder_nr])
                {
                    break;
                }
            }
        }
    }
    assert(start_extruder_nr < Application::getInstance().current_slice->scene.extruders.size() && "start_extruder_nr must be a valid extruder");
    return start_extruder_nr;
}

void FffGcodeWriter::setInfillAndSkinAngles(SliceMeshStorage& mesh)
{
    if (mesh.infill_angles.size() == 0)
    {
        mesh.infill_angles = mesh.settings.get<std::vector<AngleDegrees>>("infill_angles");
        if (mesh.infill_angles.size() == 0)
        {
            // user has not specified any infill angles so use defaults
            const EFillMethod infill_pattern = mesh.settings.get<EFillMethod>("infill_pattern");
            if (infill_pattern == EFillMethod::CROSS || infill_pattern == EFillMethod::CROSS_3D)
            {
                mesh.infill_angles.push_back(22); // put most infill lines in between 45 and 0 degrees
            }
            else
            {
                mesh.infill_angles.push_back(45); // generally all infill patterns use 45 degrees
                if (infill_pattern == EFillMethod::LINES || infill_pattern == EFillMethod::ZIG_ZAG)
                {
                    // lines and zig zag patterns default to also using 135 degrees
                    mesh.infill_angles.push_back(135);
                }
            }
        }
    }

    if (mesh.roofing_angles.size() == 0)
    {
        mesh.roofing_angles = mesh.settings.get<std::vector<AngleDegrees>>("roofing_angles");
        if (mesh.roofing_angles.size() == 0)
        {
            // user has not specified any infill angles so use defaults
            mesh.roofing_angles.push_back(45);
            mesh.roofing_angles.push_back(135);
        }
    }

    if (mesh.skin_angles.size() == 0)
    {
        mesh.skin_angles = mesh.settings.get<std::vector<AngleDegrees>>("skin_angles");
        if (mesh.skin_angles.size() == 0)
        {
            // user has not specified any infill angles so use defaults
            mesh.skin_angles.push_back(45);
            mesh.skin_angles.push_back(135);
        }
    }
}

void FffGcodeWriter::setSupportAngles(SliceDataStorage& storage)
{
    const Settings& mesh_group_settings = Application::getInstance().current_slice->scene.current_mesh_group->settings;
    const ExtruderTrain& support_infill_extruder = mesh_group_settings.get<ExtruderTrain&>("support_infill_extruder_nr");
    storage.support.support_infill_angles = support_infill_extruder.settings.get<std::vector<AngleDegrees>>("support_infill_angles");
    if (storage.support.support_infill_angles.empty())
    {
        storage.support.support_infill_angles.push_back(0);
    }

    const ExtruderTrain& support_extruder_nr_layer_0 = mesh_group_settings.get<ExtruderTrain&>("support_extruder_nr_layer_0");
    storage.support.support_infill_angles_layer_0 = support_extruder_nr_layer_0.settings.get<std::vector<AngleDegrees>>("support_infill_angles");
    if (storage.support.support_infill_angles_layer_0.empty())
    {
        storage.support.support_infill_angles_layer_0.push_back(0);
    }

    auto getInterfaceAngles = [&storage](const ExtruderTrain& extruder, const std::string& interface_angles_setting, const EFillMethod pattern, const std::string& interface_height_setting)
    {
        std::vector<AngleDegrees> angles = extruder.settings.get<std::vector<AngleDegrees>>(interface_angles_setting);
        if (angles.empty())
        {
            if (pattern == EFillMethod::CONCENTRIC)
            {
                angles.push_back(0); //Concentric has no rotation.
            }
            else if (pattern == EFillMethod::TRIANGLES)
            {
                angles.push_back(90); //Triangular support interface shouldn't alternate every layer.
            }
            else
            {
                for (const SliceMeshStorage& mesh : storage.meshes)
                {
                    if (mesh.settings.get<coord_t>(interface_height_setting) >= 2 * Application::getInstance().current_slice->scene.current_mesh_group->settings.get<coord_t>("layer_height"))
                    {
                        //Some roofs are quite thick.
                        //Alternate between the two kinds of diagonal: / and \ .
                        angles.push_back(45);
                        angles.push_back(135);
                    }
                }
                if (angles.empty())
                {
                    angles.push_back(90); //Perpendicular to support lines.
                }
            }
        }
        return angles;
    };

    const ExtruderTrain& roof_extruder = mesh_group_settings.get<ExtruderTrain&>("support_roof_extruder_nr");
    storage.support.support_roof_angles = getInterfaceAngles(roof_extruder, "support_roof_angles", roof_extruder.settings.get<EFillMethod>("support_roof_pattern"), "support_roof_height");

    const ExtruderTrain& bottom_extruder = mesh_group_settings.get<ExtruderTrain&>("support_bottom_extruder_nr");
    storage.support.support_bottom_angles = getInterfaceAngles(bottom_extruder, "support_bottom_angles", bottom_extruder.settings.get<EFillMethod>("support_bottom_pattern"), "support_bottom_height");
}

void FffGcodeWriter::processInitialLayerTemperature(const SliceDataStorage& storage, const size_t start_extruder_nr)
{
    std::vector<bool> extruder_is_used = storage.getExtrudersUsed();
    Scene& scene = Application::getInstance().current_slice->scene;
    const size_t num_extruders = scene.extruders.size();

    if (gcode.getFlavor() == EGCodeFlavor::GRIFFIN)
    {
        ExtruderTrain& train = scene.extruders[start_extruder_nr];
        constexpr bool wait = true;
        const Temperature print_temp_0 = train.settings.get<Temperature>("material_print_temperature_layer_0");
        const Temperature print_temp_here = (print_temp_0 != 0) ? print_temp_0 : train.settings.get<Temperature>("material_print_temperature");
        gcode.writeTemperatureCommand(start_extruder_nr, print_temp_here, wait);
    }
    else if (gcode.getFlavor() != EGCodeFlavor::ULTIGCODE)
    {
        if (num_extruders > 1 || gcode.getFlavor() == EGCodeFlavor::REPRAP)
        {
            std::ostringstream tmp;
            tmp << "T" << start_extruder_nr;
            gcode.writeLine(tmp.str().c_str());
        }

        if(scene.current_mesh_group->settings.get<bool>("material_bed_temp_prepend") && scene.current_mesh_group->settings.get<bool>("machine_heated_bed"))
        {
            const Temperature bed_temp = scene.current_mesh_group->settings.get<Temperature>("material_bed_temperature_layer_0");
            if(scene.current_mesh_group == scene.mesh_groups.begin() //Always write bed temperature for first mesh group.
                || bed_temp != (scene.current_mesh_group - 1)->settings.get<Temperature>("material_bed_temperature")) //Don't write bed temperature if identical to temperature of previous group.
            {
                if (bed_temp != 0)
                {
                    gcode.writeBedTemperatureCommand(bed_temp, scene.current_mesh_group->settings.get<bool>("material_bed_temp_wait"));
                }
            }
        }

        if (scene.current_mesh_group->settings.get<bool>("material_print_temp_prepend"))
        {
            for (unsigned extruder_nr = 0; extruder_nr < num_extruders; extruder_nr++)
            {
                if (extruder_is_used[extruder_nr])
                {
                    const ExtruderTrain& train = scene.extruders[extruder_nr];
                    Temperature extruder_temp;
                    if (extruder_nr == start_extruder_nr)
                    {
                        const Temperature print_temp_0 = train.settings.get<Temperature>("material_print_temperature_layer_0");
                        extruder_temp = (print_temp_0 != 0) ? print_temp_0 : train.settings.get<Temperature>("material_print_temperature");
                    }
                    else
                    {
                        extruder_temp = train.settings.get<Temperature>("material_standby_temperature");
                    }
                    gcode.writeTemperatureCommand(extruder_nr, extruder_temp);
                }
            }
            if (scene.current_mesh_group->settings.get<bool>("material_print_temp_wait"))
            {
                for (unsigned extruder_nr = 0; extruder_nr < num_extruders; extruder_nr++)
                {
                    if (extruder_is_used[extruder_nr])
                    {
                        const ExtruderTrain& train = scene.extruders[extruder_nr];
                        Temperature extruder_temp;
                        if (extruder_nr == start_extruder_nr)
                        {
                            const Temperature print_temp_0 = train.settings.get<Temperature>("material_print_temperature_layer_0");
                            extruder_temp = (print_temp_0 != 0) ? print_temp_0 : train.settings.get<Temperature>("material_print_temperature");
                        }
                        else
                        {
                            extruder_temp = train.settings.get<Temperature>("material_standby_temperature");
                        }
                        gcode.writeTemperatureCommand(extruder_nr, extruder_temp, true);
                    }
                }
            }
        }
    }
}

void FffGcodeWriter::processStartingCode(const SliceDataStorage& storage, const size_t start_extruder_nr)
{
    std::vector<bool> extruder_is_used = storage.getExtrudersUsed();
    if (Application::getInstance().communication->isSequential()) //If we must output the g-code sequentially, we must already place the g-code header here even if we don't know the exact time/material usages yet.
    {
        std::string prefix = gcode.getFileHeader(extruder_is_used);
        gcode.writeCode(prefix.c_str());
    }

    gcode.writeComment("Generated with Cura_SteamEngine " CURA_ENGINE_VERSION);

    if (gcode.getFlavor() == EGCodeFlavor::GRIFFIN)
    {
        std::ostringstream tmp;
        tmp << "T" << start_extruder_nr;
        gcode.writeLine(tmp.str().c_str());
    }
    else
    {
        processInitialLayerTemperature(storage, start_extruder_nr);
    }

    const Settings& mesh_group_settings = Application::getInstance().current_slice->scene.current_mesh_group->settings;

    gcode.writeExtrusionMode(false); // ensure absolute extrusion mode is set before the start gcode
    gcode.writeCode(mesh_group_settings.get<std::string>("machine_start_gcode").c_str());

    // in case of shared nozzle assume that the machine-start gcode reset the extruders as per machine description
    if (Application::getInstance().current_slice->scene.settings.get<bool>("machine_extruders_share_nozzle"))
    {
        for (const ExtruderTrain& train : Application::getInstance().current_slice->scene.extruders)
        {
            gcode.resetExtruderToPrimed(train.extruder_nr, train.settings.get<double>("machine_extruders_shared_nozzle_initial_retraction"));
        }
    }

    if (mesh_group_settings.get<bool>("machine_heated_build_volume"))
    {
        gcode.writeBuildVolumeTemperatureCommand(mesh_group_settings.get<Temperature>("build_volume_temperature"));
    }

    Application::getInstance().communication->sendCurrentPosition(gcode.getPositionXY());
    gcode.startExtruder(start_extruder_nr);

    if (gcode.getFlavor() == EGCodeFlavor::BFB)
    {
        gcode.writeComment("enable auto-retraction");
        std::ostringstream tmp;
        tmp << "M227 S" << (mesh_group_settings.get<coord_t>("retraction_amount") * 2560 / 1000) << " P" << (mesh_group_settings.get<coord_t>("retraction_amount") * 2560 / 1000);
        gcode.writeLine(tmp.str().c_str());
    }
    else if (gcode.getFlavor() == EGCodeFlavor::GRIFFIN)
    { // initialize extruder trains
        ExtruderTrain& train = Application::getInstance().current_slice->scene.extruders[start_extruder_nr];
        processInitialLayerTemperature(storage, start_extruder_nr);
        gcode.writePrimeTrain(train.settings.get<Velocity>("speed_travel"));
        extruder_prime_layer_nr[start_extruder_nr] = std::numeric_limits<int>::min(); // set to most negative number so that layer processing never primes this extruder any more.
        const RetractionConfig& retraction_config = storage.retraction_config_per_extruder[start_extruder_nr];
        gcode.writeRetraction(retraction_config);
    }
    if (mesh_group_settings.get<bool>("relative_extrusion"))
    {
        gcode.writeExtrusionMode(true);
    }
    if (gcode.getFlavor() != EGCodeFlavor::GRIFFIN)
    {
        if (mesh_group_settings.get<bool>("retraction_enable"))
        {
            // ensure extruder is zeroed
            gcode.resetExtrusionValue();

            // retract before first travel move
            gcode.writeRetraction(storage.retraction_config_per_extruder[start_extruder_nr]);
        }
    }
    gcode.setExtruderFanNumber(start_extruder_nr);
}

void FffGcodeWriter::processNextMeshGroupCode(const SliceDataStorage& storage)
{
    gcode.writeFanCommand(0);
    gcode.setZ(max_object_height + MM2INT(5));

    Application::getInstance().communication->sendCurrentPosition(gcode.getPositionXY());
    gcode.writeTravel(gcode.getPositionXY(), Application::getInstance().current_slice->scene.extruders[gcode.getExtruderNr()].settings.get<Velocity>("speed_travel"));
    Point start_pos(storage.model_min.x, storage.model_min.y);
    gcode.writeTravel(start_pos, Application::getInstance().current_slice->scene.extruders[gcode.getExtruderNr()].settings.get<Velocity>("speed_travel"));

    processInitialLayerTemperature(storage, gcode.getExtruderNr());
}
    
void FffGcodeWriter::processRaft(const SliceDataStorage& storage)
{
    Settings& mesh_group_settings = Application::getInstance().current_slice->scene.current_mesh_group->settings;
    const size_t base_extruder_nr = mesh_group_settings.get<ExtruderTrain&>("raft_base_extruder_nr").extruder_nr;
    const size_t interface_extruder_nr = mesh_group_settings.get<ExtruderTrain&>("raft_interface_extruder_nr").extruder_nr;
    const size_t surface_extruder_nr = mesh_group_settings.get<ExtruderTrain&>("raft_surface_extruder_nr").extruder_nr;

    coord_t z = 0;
    const LayerIndex initial_raft_layer_nr = -Raft::getTotalExtraLayers();
    const Settings& interface_settings = mesh_group_settings.get<ExtruderTrain&>("raft_interface_extruder_nr").settings;
    const size_t num_interface_layers = interface_settings.get<size_t>("raft_interface_layers");
    const Settings& surface_settings = mesh_group_settings.get<ExtruderTrain&>("raft_surface_extruder_nr").settings;
    const size_t num_surface_layers = surface_settings.get<size_t>("raft_surface_layers");

    // some infill config for all lines infill generation below
    constexpr double fill_overlap = 0; // raft line shouldn't be expanded - there is no boundary polygon printed
    constexpr int infill_multiplier = 1; // rafts use single lines
    constexpr int extra_infill_shift = 0;
    constexpr bool fill_gaps = true;

    Polygons raft_polygons; // should remain empty, since we only have the lines pattern for the raft...
    std::optional<Point> last_planned_position = std::optional<Point>();

    unsigned int current_extruder_nr = base_extruder_nr;

    { // raft base layer
        const Settings& base_settings = mesh_group_settings.get<ExtruderTrain&>("raft_base_extruder_nr").settings;
        LayerIndex layer_nr = initial_raft_layer_nr;
        const coord_t layer_height = base_settings.get<coord_t>("raft_base_thickness");
        z += layer_height;
        const coord_t comb_offset = base_settings.get<coord_t>("raft_base_line_spacing");

        std::vector<FanSpeedLayerTimeSettings> fan_speed_layer_time_settings_per_extruder_raft_base = fan_speed_layer_time_settings_per_extruder; // copy so that we change only the local copy
        for (FanSpeedLayerTimeSettings& fan_speed_layer_time_settings : fan_speed_layer_time_settings_per_extruder_raft_base)
        {
            double regular_fan_speed = base_settings.get<Ratio>("raft_base_fan_speed") * 100.0;
            fan_speed_layer_time_settings.cool_fan_speed_min = regular_fan_speed;
            fan_speed_layer_time_settings.cool_fan_speed_0 = regular_fan_speed; // ignore initial layer fan speed stuff
        }

        const coord_t line_width = base_settings.get<coord_t>("raft_base_line_width");
        const coord_t avoid_distance = base_settings.get<coord_t>("travel_avoid_distance");
        LayerPlan& gcode_layer = *new LayerPlan(storage, layer_nr, z, layer_height, base_extruder_nr, fan_speed_layer_time_settings_per_extruder_raft_base, comb_offset, line_width, avoid_distance);
        gcode_layer.setIsInside(true);

        gcode_layer.setExtruder(base_extruder_nr);

        Application::getInstance().communication->sendLayerComplete(layer_nr, z, layer_height);

        Polygons raftLines;
        AngleDegrees fill_angle = (num_surface_layers + num_interface_layers) % 2 ? 45 : 135; //90 degrees rotated from the interface layer.
        constexpr bool zig_zaggify_infill = false;
        constexpr bool connect_polygons = true; // causes less jerks, so better adhesion
        constexpr bool retract_before_outer_wall = false;
        constexpr coord_t wipe_dist = 0;

        const size_t wall_line_count = base_settings.get<size_t>("raft_base_wall_count");
        const coord_t line_spacing = base_settings.get<coord_t>("raft_base_line_spacing");
        const Point& infill_origin = Point();
        constexpr bool skip_stitching = false;
        constexpr bool connected_zigzags = false;
        constexpr bool use_endpieces = true;
        constexpr bool skip_some_zags = false;
        constexpr int zag_skip_count = 0;
        constexpr coord_t pocket_size = 0;
        const coord_t max_resolution = base_settings.get<coord_t>("meshfix_maximum_resolution");
        const coord_t max_deviation = base_settings.get<coord_t>("meshfix_maximum_deviation");

        std::vector<Polygons> raft_outline_paths;
        if (storage.primeRaftOutline.area() > 0)
        {
            raft_outline_paths.emplace_back(storage.primeRaftOutline);
        }
        raft_outline_paths.emplace_back(storage.raftOutline);

        for (const Polygons& raft_outline_path : raft_outline_paths)
        {
            Infill infill_comp(
                EFillMethod::LINES, zig_zaggify_infill, connect_polygons, raft_outline_path, gcode_layer.configs_storage.raft_base_config.getLineWidth(), line_spacing,
                fill_overlap, infill_multiplier, fill_angle, z, extra_infill_shift,
                max_resolution, max_deviation,
                wall_line_count, infill_origin, skip_stitching, fill_gaps, connected_zigzags, use_endpieces, skip_some_zags, zag_skip_count, pocket_size
            );
            std::vector<VariableWidthLines> raft_paths;
            infill_comp.generate(raft_paths, raft_polygons, raftLines, base_settings);
            if (!raft_paths.empty())
            {
                const GCodePathConfig& config = gcode_layer.configs_storage.raft_base_config;
                const ZSeamConfig z_seam_config(EZSeamType::SHORTEST, gcode_layer.getLastPlannedPositionOrStartingPosition(), EZSeamCornerPrefType::Z_SEAM_CORNER_PREF_NONE, false);
                InsetOrderOptimizer wall_orderer(*this, storage, gcode_layer, base_settings, base_extruder_nr,
                    config, config, config, config,
                    retract_before_outer_wall, wipe_dist, wipe_dist, base_extruder_nr, base_extruder_nr, z_seam_config, raft_paths);
                wall_orderer.addToLayer();
            }
            gcode_layer.addLinesByOptimizer(raftLines, gcode_layer.configs_storage.raft_base_config, SpaceFillType::Lines);

            raft_polygons.clear();
            raftLines.clear();
        }

        // When we use raft, we need to make sure that all used extruders for this print will get primed on the first raft layer,
        // and then switch back to the original extruder.
        std::vector<size_t> extruder_order = getUsedExtrudersOnLayerExcludingStartingExtruder(storage, base_extruder_nr, layer_nr);
        for (const size_t to_be_primed_extruder_nr : extruder_order)
        {
            setExtruder_addPrime(storage, gcode_layer, to_be_primed_extruder_nr);
            current_extruder_nr = to_be_primed_extruder_nr;
        }

        layer_plan_buffer.handle(gcode_layer, gcode);
        last_planned_position = gcode_layer.getLastPlannedPositionOrStartingPosition();
    }

    const coord_t interface_layer_height = interface_settings.get<coord_t>("raft_interface_thickness");
    const coord_t interface_line_spacing = interface_settings.get<coord_t>("raft_interface_line_spacing");
    const Ratio interface_fan_speed = interface_settings.get<Ratio>("raft_interface_fan_speed");
    const coord_t interface_line_width = interface_settings.get<coord_t>("raft_interface_line_width");
    const coord_t interface_avoid_distance = interface_settings.get<coord_t>("travel_avoid_distance");
    const coord_t interface_max_resolution = interface_settings.get<coord_t>("meshfix_maximum_resolution");
    const coord_t interface_max_deviation = interface_settings.get<coord_t>("meshfix_maximum_deviation");

    for(LayerIndex raft_interface_layer = 1; static_cast<size_t>(raft_interface_layer) <= num_interface_layers; ++raft_interface_layer)
    { // raft interface layer
        const LayerIndex layer_nr = initial_raft_layer_nr + raft_interface_layer;
        z += interface_layer_height;

        std::vector<FanSpeedLayerTimeSettings> fan_speed_layer_time_settings_per_extruder_raft_interface = fan_speed_layer_time_settings_per_extruder; // copy so that we change only the local copy
        for (FanSpeedLayerTimeSettings& fan_speed_layer_time_settings : fan_speed_layer_time_settings_per_extruder_raft_interface)
        {
            const double regular_fan_speed = interface_fan_speed * 100.0;
            fan_speed_layer_time_settings.cool_fan_speed_min = regular_fan_speed;
            fan_speed_layer_time_settings.cool_fan_speed_0 = regular_fan_speed; // ignore initial layer fan speed stuff
        }

        const coord_t comb_offset = interface_line_spacing;
        LayerPlan& gcode_layer = *new LayerPlan(storage, layer_nr, z, interface_layer_height, current_extruder_nr, fan_speed_layer_time_settings_per_extruder_raft_interface, comb_offset, interface_line_width, interface_avoid_distance);
        gcode_layer.setIsInside(true);

        setExtruder_addPrime(storage, gcode_layer, interface_extruder_nr);
        current_extruder_nr = interface_extruder_nr;

        Application::getInstance().communication->sendLayerComplete(layer_nr, z, interface_layer_height);

        std::vector<Polygons> raft_outline_paths;
        const coord_t small_offset = gcode_layer.configs_storage.raft_interface_config.getLineWidth() / 2; //Do this manually because of micron-movement created in corners when insetting a polygon that was offset with round joint type.
        if (storage.primeRaftOutline.area() > 0)
        {
            raft_outline_paths.emplace_back(storage.primeRaftOutline.offset(-small_offset));
            raft_outline_paths.back() = Simplify(interface_settings).polygon(raft_outline_paths.back()); //Remove those micron-movements.
        }
        raft_outline_paths.emplace_back(storage.raftOutline.offset(-small_offset));
        raft_outline_paths.back() = Simplify(interface_settings).polygon(raft_outline_paths.back()); //Remove those micron-movements.
        const coord_t infill_outline_width = gcode_layer.configs_storage.raft_interface_config.getLineWidth();
        Polygons raft_lines;
        AngleDegrees fill_angle = (num_surface_layers + num_interface_layers - raft_interface_layer) % 2 ? 45 : 135; //90 degrees rotated from the first top layer.
        constexpr bool zig_zaggify_infill = true;
        constexpr bool connect_polygons = true; // why not?

        constexpr int wall_line_count = 0;
        const Point infill_origin = Point();
        constexpr bool skip_stitching = false;
        constexpr bool connected_zigzags = false;
        constexpr bool use_endpieces = true;
        constexpr bool skip_some_zags = false;
        constexpr int zag_skip_count = 0;
        constexpr coord_t pocket_size = 0;

        for (const Polygons& raft_outline_path : raft_outline_paths)
        {
            Infill infill_comp(
                EFillMethod::ZIG_ZAG, zig_zaggify_infill, connect_polygons, raft_outline_path, infill_outline_width, interface_line_spacing,
                fill_overlap, infill_multiplier, fill_angle, z, extra_infill_shift,
                interface_max_resolution, interface_max_deviation,
                wall_line_count, infill_origin, skip_stitching, fill_gaps, connected_zigzags, use_endpieces, skip_some_zags, zag_skip_count, pocket_size
            );
            std::vector<VariableWidthLines> raft_paths; //Should remain empty, since we have no walls.
            infill_comp.generate(raft_paths, raft_polygons, raft_lines, interface_settings);
            gcode_layer.addLinesByOptimizer(raft_lines, gcode_layer.configs_storage.raft_interface_config, SpaceFillType::Lines, false, 0, 1.0, last_planned_position);

            raft_polygons.clear();
            raft_lines.clear();
        }

        layer_plan_buffer.handle(gcode_layer, gcode);
        last_planned_position = gcode_layer.getLastPlannedPositionOrStartingPosition();
    }

    const coord_t surface_layer_height = surface_settings.get<coord_t>("raft_surface_thickness");
    const coord_t surface_line_spacing = surface_settings.get<coord_t>("raft_surface_line_spacing");
    const coord_t surface_max_resolution = surface_settings.get<coord_t>("meshfix_maximum_resolution");
    const coord_t surface_max_deviation = surface_settings.get<coord_t>("meshfix_maximum_deviation");
    const coord_t surface_line_width = surface_settings.get<coord_t>("raft_surface_line_width");
    const coord_t surface_avoid_distance = surface_settings.get<coord_t>("travel_avoid_distance");
    const Ratio surface_fan_speed = surface_settings.get<Ratio>("raft_surface_fan_speed");

    for (LayerIndex raft_surface_layer = 1; static_cast<size_t>(raft_surface_layer) <= num_surface_layers; raft_surface_layer++)
    { // raft surface layers
        const LayerIndex layer_nr = initial_raft_layer_nr + 1 + num_interface_layers + raft_surface_layer - 1; // +1: 1 base layer
        z += surface_layer_height;

        std::vector<FanSpeedLayerTimeSettings> fan_speed_layer_time_settings_per_extruder_raft_surface = fan_speed_layer_time_settings_per_extruder; // copy so that we change only the local copy
        for (FanSpeedLayerTimeSettings& fan_speed_layer_time_settings : fan_speed_layer_time_settings_per_extruder_raft_surface)
        {
            const double regular_fan_speed = surface_fan_speed * 100.0;
            fan_speed_layer_time_settings.cool_fan_speed_min = regular_fan_speed;
            fan_speed_layer_time_settings.cool_fan_speed_0 = regular_fan_speed; // ignore initial layer fan speed stuff
        }

        const coord_t comb_offset = surface_line_spacing;
        LayerPlan& gcode_layer = *new LayerPlan(storage, layer_nr, z, surface_layer_height, current_extruder_nr, fan_speed_layer_time_settings_per_extruder_raft_surface, comb_offset, surface_line_width, surface_avoid_distance);
        gcode_layer.setIsInside(true);

        // make sure that we are using the correct extruder to print raft
        setExtruder_addPrime(storage, gcode_layer, surface_extruder_nr);
        current_extruder_nr = surface_extruder_nr;

        Application::getInstance().communication->sendLayerComplete(layer_nr, z, surface_layer_height);

        std::vector<Polygons> raft_outline_paths;
        const coord_t small_offset = gcode_layer.configs_storage.raft_interface_config.getLineWidth() / 2; //Do this manually because of micron-movement created in corners when insetting a polygon that was offset with round joint type.
        if (storage.primeRaftOutline.area() > 0)
        {
            raft_outline_paths.emplace_back(storage.primeRaftOutline.offset(-small_offset));
            raft_outline_paths.back() = Simplify(interface_settings).polygon(raft_outline_paths.back()); //Remove those micron-movements.
        }
        raft_outline_paths.emplace_back(storage.raftOutline.offset(-small_offset));
        raft_outline_paths.back() = Simplify(interface_settings).polygon(raft_outline_paths.back()); //Remove those micron-movements.
        const coord_t infill_outline_width = gcode_layer.configs_storage.raft_interface_config.getLineWidth();
        Polygons raft_lines;
        AngleDegrees fill_angle = (num_surface_layers - raft_surface_layer) % 2 ? 45 : 135; //Alternate between -45 and +45 degrees, ending up 90 degrees rotated from the default skin angle.
        constexpr bool zig_zaggify_infill = true;

        constexpr size_t wall_line_count = 0;
        const Point& infill_origin = Point();
        constexpr bool skip_stitching = false;
        constexpr bool connected_zigzags = false;
        constexpr bool connect_polygons = false; // midway connections between polygons can make the surface less smooth
        constexpr bool use_endpieces = true;
        constexpr bool skip_some_zags = false;
        constexpr size_t zag_skip_count = 0;
        constexpr coord_t pocket_size = 0;

        for (const Polygons& raft_outline_path : raft_outline_paths)
        {
            Infill infill_comp(
                EFillMethod::ZIG_ZAG, zig_zaggify_infill, connect_polygons, raft_outline_path, infill_outline_width, surface_line_spacing,
                fill_overlap, infill_multiplier, fill_angle, z, extra_infill_shift,
                surface_max_resolution, surface_max_deviation,
                wall_line_count, infill_origin, skip_stitching, fill_gaps, connected_zigzags, use_endpieces, skip_some_zags, zag_skip_count, pocket_size
            );
            std::vector<VariableWidthLines> raft_paths; //Should remain empty, since we have no walls.
            infill_comp.generate(raft_paths, raft_polygons, raft_lines, surface_settings);
            gcode_layer.addLinesByOptimizer(raft_lines, gcode_layer.configs_storage.raft_surface_config, SpaceFillType::Lines, false, 0, 1.0, last_planned_position);

            raft_polygons.clear();
            raft_lines.clear();
        }

        layer_plan_buffer.handle(gcode_layer, gcode);
    }
}

LayerPlan& FffGcodeWriter::processLayer(const SliceDataStorage& storage, LayerIndex layer_nr, const size_t total_layers) const
{
    logDebug("GcodeWriter processing layer %i of %i\n", layer_nr, total_layers);

    const Settings& mesh_group_settings = Application::getInstance().current_slice->scene.current_mesh_group->settings;
    coord_t layer_thickness = mesh_group_settings.get<coord_t>("layer_height");
    coord_t z;
    bool include_helper_parts = true;
    if (layer_nr < 0)
    {
#ifdef DEBUG
        assert(mesh_group_settings.get<EPlatformAdhesion>("adhesion_type") == EPlatformAdhesion::RAFT && "negative layer_number means post-raft, pre-model layer!");
#endif // DEBUG
        const int filler_layer_count = Raft::getFillerLayerCount();
        layer_thickness = Raft::getFillerLayerHeight();
        z = Raft::getTotalThickness() + (filler_layer_count + layer_nr + 1) * layer_thickness;
    }
    else
    {
        z = storage.meshes[0].layers[layer_nr].printZ; // stub default
        // find printZ of first actual printed mesh
        for (const SliceMeshStorage& mesh : storage.meshes)
        {
            if (layer_nr >= static_cast<int>(mesh.layers.size())
                || mesh.settings.get<bool>("support_mesh")
                || mesh.settings.get<bool>("anti_overhang_mesh")
                || mesh.settings.get<bool>("cutting_mesh")
                || mesh.settings.get<bool>("infill_mesh"))
            {
                continue;
            }
            z = mesh.layers[layer_nr].printZ;
            layer_thickness = mesh.layers[layer_nr].thickness;
            break;
        }

        if (layer_nr == 0)
        {
            if (mesh_group_settings.get<EPlatformAdhesion>("adhesion_type") == EPlatformAdhesion::RAFT)
            {
                include_helper_parts = false;
            }
        }
    }

    const Scene& scene = Application::getInstance().current_slice->scene;

    coord_t avoid_distance = 0; // minimal avoid distance is zero
    const std::vector<bool> extruder_is_used = storage.getExtrudersUsed();
    for (size_t extruder_nr = 0; extruder_nr < scene.extruders.size(); extruder_nr++)
    {
        if (extruder_is_used[extruder_nr])
        {
            const ExtruderTrain& extruder = scene.extruders[extruder_nr];

            if (extruder.settings.get<bool>("travel_avoid_other_parts"))
            {
                avoid_distance = std::max(avoid_distance, extruder.settings.get<coord_t>("travel_avoid_distance"));
            }
        }
    }

    coord_t max_inner_wall_width = 0;
    for (const SliceMeshStorage& mesh : storage.meshes)
    {
        coord_t mesh_inner_wall_width = mesh.settings.get<coord_t>((mesh.settings.get<size_t>("wall_line_count") > 1) ? "wall_line_width_x" : "wall_line_width_0");
        if(layer_nr == 0)
        {
            const ExtruderTrain& train = mesh.settings.get<ExtruderTrain&>((mesh.settings.get<size_t>("wall_line_count") > 1) ? "wall_0_extruder_nr" : "wall_x_extruder_nr");
            mesh_inner_wall_width *= train.settings.get<Ratio>("initial_layer_line_width_factor");
        }
        max_inner_wall_width = std::max(max_inner_wall_width, mesh_inner_wall_width);
    }
    const coord_t comb_offset_from_outlines = max_inner_wall_width * 2;

    assert(static_cast<LayerIndex>(extruder_order_per_layer_negative_layers.size()) + layer_nr >= 0 && "Layer numbers shouldn't get more negative than there are raft/filler layers");
    const std::vector<size_t>& extruder_order =
        (layer_nr < 0) ?
        extruder_order_per_layer_negative_layers[extruder_order_per_layer_negative_layers.size() + layer_nr]
        :
        extruder_order_per_layer[layer_nr];

    const coord_t first_outer_wall_line_width = scene.extruders[extruder_order.front()].settings.get<coord_t>("wall_line_width_0");
    LayerPlan& gcode_layer = *new LayerPlan(storage, layer_nr, z, layer_thickness, extruder_order.front(), fan_speed_layer_time_settings_per_extruder, comb_offset_from_outlines, first_outer_wall_line_width, avoid_distance);

    if (include_helper_parts && layer_nr == 0)
    { // process the skirt or the brim of the starting extruder.
        int extruder_nr = gcode_layer.getExtruder();
        if (storage.skirt_brim[extruder_nr].size() > 0)
        {
            processSkirtBrim(storage, gcode_layer, extruder_nr);
        }
    }
    if (include_helper_parts)
    { // handle shield(s) first in a layer so that chances are higher that the other nozzle is wiped (for the ooze shield)
        processOozeShield(storage, gcode_layer);

        processDraftShield(storage, gcode_layer);
    }

    const size_t support_roof_extruder_nr = mesh_group_settings.get<ExtruderTrain&>("support_roof_extruder_nr").extruder_nr;
    const size_t support_bottom_extruder_nr = mesh_group_settings.get<ExtruderTrain&>("support_bottom_extruder_nr").extruder_nr;
    const size_t support_infill_extruder_nr = (layer_nr <= 0) ? mesh_group_settings.get<ExtruderTrain&>("support_extruder_nr_layer_0").extruder_nr : mesh_group_settings.get<ExtruderTrain&>("support_infill_extruder_nr").extruder_nr;

    for (const size_t& extruder_nr : extruder_order)
    {
        if (include_helper_parts
            && (extruder_nr == support_infill_extruder_nr || extruder_nr == support_roof_extruder_nr || extruder_nr == support_bottom_extruder_nr))
        {
            addSupportToGCode(storage, gcode_layer, extruder_nr);
        }

        if (layer_nr >= 0)
        {
            const std::vector<size_t>& mesh_order = mesh_order_per_extruder[extruder_nr];
            for (size_t mesh_idx : mesh_order)
            {
                const SliceMeshStorage& mesh = storage.meshes[mesh_idx];
                const PathConfigStorage::MeshPathConfigs& mesh_config = gcode_layer.configs_storage.mesh_configs[mesh_idx];
                if (mesh.settings.get<ESurfaceMode>("magic_mesh_surface_mode") == ESurfaceMode::SURFACE
                    && extruder_nr == mesh.settings.get<ExtruderTrain&>("wall_0_extruder_nr").extruder_nr // mesh surface mode should always only be printed with the outer wall extruder!
                )
                {
                    addMeshLayerToGCode_meshSurfaceMode(storage, mesh, mesh_config, gcode_layer);
                }
                else
                {
                    addMeshLayerToGCode(storage, mesh, extruder_nr, mesh_config, gcode_layer);
                }
            }
        }
        // ensure we print the prime tower with this extruder, because the next layer begins with this extruder!
        // If this is not performed, the next layer might get two extruder switches...
        setExtruder_addPrime(storage, gcode_layer, extruder_nr);
    }

    if (include_helper_parts)
    { // add prime tower if it hasn't already been added
        const size_t prev_extruder = gcode_layer.getExtruder(); // most likely the same extruder as we are extruding with now

        if (gcode_layer.getLayerNr() != 0 || storage.primeTower.extruder_order[0] == prev_extruder)
        {
            addPrimeTower(storage, gcode_layer, prev_extruder);
        }
    }

    gcode_layer.applyBackPressureCompensation();
    return gcode_layer;
}

bool FffGcodeWriter::getExtruderNeedPrimeBlobDuringFirstLayer(const SliceDataStorage& storage, const size_t extruder_nr) const
{
    bool need_prime_blob = false;
    switch (gcode.getFlavor())
    {
        case EGCodeFlavor::GRIFFIN:
            need_prime_blob = true;
            break;
        default:
            need_prime_blob = false; // TODO: change this once priming for other firmware types is implemented
            break;
    }

    // check the settings if the prime blob is disabled
    if (need_prime_blob)
    {
        const bool is_extruder_used_overall = storage.getExtrudersUsed()[extruder_nr];
        const bool extruder_prime_blob_enabled = storage.getExtruderPrimeBlobEnabled(extruder_nr);

        need_prime_blob = is_extruder_used_overall && extruder_prime_blob_enabled;
    }

    return need_prime_blob;
}

void FffGcodeWriter::processSkirtBrim(const SliceDataStorage& storage, LayerPlan& gcode_layer, unsigned int extruder_nr) const
{
    if (gcode_layer.getSkirtBrimIsPlanned(extruder_nr))
    {
        return;
    }
    const Polygons& original_skirt_brim = storage.skirt_brim[extruder_nr];
    gcode_layer.setSkirtBrimIsPlanned(extruder_nr);
    if (original_skirt_brim.size() == 0)
    {
        return;
    }
    // Start brim close to the prime location
    const ExtruderTrain& train = Application::getInstance().current_slice->scene.extruders[extruder_nr];
    Point start_close_to;
    if (train.settings.get<bool>("prime_blob_enable"))
    {
        const bool prime_pos_is_abs = train.settings.get<bool>("extruder_prime_pos_abs");
        const Point prime_pos(train.settings.get<coord_t>("extruder_prime_pos_x"), train.settings.get<coord_t>("extruder_prime_pos_y"));
        start_close_to = prime_pos_is_abs ? prime_pos : gcode_layer.getLastPlannedPositionOrStartingPosition() + prime_pos;
    }
    else
    {
        start_close_to = gcode_layer.getLastPlannedPositionOrStartingPosition();
    }

    Polygons first_skirt_brim;
    Polygons skirt_brim;
    // Plan parts that need to be printed first: for example, skirt needs to be printed before support-brim.
    for (size_t i_part = 0; i_part < original_skirt_brim.size(); ++i_part)
    {
        if (i_part < storage.skirt_brim_max_locked_part_order[extruder_nr])
        {
            first_skirt_brim.add(original_skirt_brim[i_part]);
        }
        else
        {
            skirt_brim.add(original_skirt_brim[i_part]);
        }
    }

    if (!first_skirt_brim.empty())
    {
        gcode_layer.addTravel(first_skirt_brim.back().closestPointTo(start_close_to));
        gcode_layer.addPolygonsByOptimizer(first_skirt_brim, gcode_layer.configs_storage.skirt_brim_config_per_extruder[extruder_nr]);
    }

    if (skirt_brim.empty())
    {
        return;
    }

    if (train.settings.get<bool>("brim_outside_only"))
    {
        gcode_layer.addTravel(skirt_brim.back().closestPointTo(start_close_to));
        gcode_layer.addPolygonsByOptimizer(skirt_brim, gcode_layer.configs_storage.skirt_brim_config_per_extruder[extruder_nr]);
    }
    else
    {
        Polygons outer_brim, inner_brim;
        for(unsigned int index = 0; index < skirt_brim.size(); index++)
        {
            ConstPolygonRef polygon = skirt_brim[index];
            if(polygon.area() > 0)
            {
                outer_brim.add(polygon);
            }
            else
            {
                inner_brim.add(polygon);
            }
        }

        if (! outer_brim.empty())
        {
            gcode_layer.addTravel(outer_brim.back().closestPointTo(start_close_to));
            gcode_layer.addPolygonsByOptimizer(outer_brim, gcode_layer.configs_storage.skirt_brim_config_per_extruder[extruder_nr]);
        }

        if (! inner_brim.empty())
        {
            //Add polygon in reverse order
            const coord_t wall_0_wipe_dist = 0;
            const bool spiralize = false;
            const float flow_ratio = 1.0;
            const bool always_retract = false;
            const bool reverse_order = true;
            gcode_layer.addPolygonsByOptimizer(inner_brim, gcode_layer.configs_storage.skirt_brim_config_per_extruder[extruder_nr], ZSeamConfig(), wall_0_wipe_dist, spiralize, flow_ratio, always_retract, reverse_order);
        }
    }
}

void FffGcodeWriter::processOozeShield(const SliceDataStorage& storage, LayerPlan& gcode_layer) const
{
    unsigned int layer_nr = std::max(0, gcode_layer.getLayerNr());
    if (layer_nr == 0 && Application::getInstance().current_slice->scene.current_mesh_group->settings.get<EPlatformAdhesion>("adhesion_type") == EPlatformAdhesion::BRIM)
    {
        return; // ooze shield already generated by brim
    }
    if (storage.oozeShield.size() > 0 && layer_nr < storage.oozeShield.size())
    {
        gcode_layer.addPolygonsByOptimizer(storage.oozeShield[layer_nr], gcode_layer.configs_storage.skirt_brim_config_per_extruder[0]);
    }
}

void FffGcodeWriter::processDraftShield(const SliceDataStorage& storage, LayerPlan& gcode_layer) const
{
    const Settings& mesh_group_settings = Application::getInstance().current_slice->scene.current_mesh_group->settings;
    const LayerIndex layer_nr = std::max(0, gcode_layer.getLayerNr());
    if (storage.draft_protection_shield.size() == 0)
    {
        return;
    }
    if (!mesh_group_settings.get<bool>("draft_shield_enabled"))
    {
        return;
    }
    if (layer_nr == 0 && Application::getInstance().current_slice->scene.current_mesh_group->settings.get<EPlatformAdhesion>("adhesion_type") == EPlatformAdhesion::BRIM)
    {
        return; // draft shield already generated by brim
    }

    if (mesh_group_settings.get<DraftShieldHeightLimitation>("draft_shield_height_limitation") == DraftShieldHeightLimitation::LIMITED)
    {
        const coord_t draft_shield_height = mesh_group_settings.get<coord_t>("draft_shield_height");
        const coord_t layer_height_0 = mesh_group_settings.get<coord_t>("layer_height_0");
        const coord_t layer_height = mesh_group_settings.get<coord_t>("layer_height");
        const LayerIndex max_screen_layer = (draft_shield_height - layer_height_0) / layer_height + 1;
        if (layer_nr > max_screen_layer)
        {
            return;
        }
    }

    gcode_layer.addPolygonsByOptimizer(storage.draft_protection_shield, gcode_layer.configs_storage.skirt_brim_config_per_extruder[0]);
}

void FffGcodeWriter::calculateExtruderOrderPerLayer(const SliceDataStorage& storage)
{
    size_t last_extruder;
    // set the initial extruder of this meshgroup
    Scene& scene = Application::getInstance().current_slice->scene;
    if (scene.current_mesh_group == scene.mesh_groups.begin())
    { // first meshgroup
        last_extruder = getStartExtruder(storage);
    }
    else
    {
        last_extruder = gcode.getExtruderNr();
    }
    for (LayerIndex layer_nr = -Raft::getTotalExtraLayers(); layer_nr < static_cast<LayerIndex>(storage.print_layer_count); layer_nr++)
    {
        std::vector<std::vector<size_t>>& extruder_order_per_layer_here = (layer_nr < 0) ? extruder_order_per_layer_negative_layers : extruder_order_per_layer;
        extruder_order_per_layer_here.push_back(getUsedExtrudersOnLayerExcludingStartingExtruder(storage, last_extruder, layer_nr));
        last_extruder = extruder_order_per_layer_here.back().back();
    }
}

void FffGcodeWriter::calculatePrimeLayerPerExtruder(const SliceDataStorage& storage)
{
    for(LayerIndex layer_nr = -Raft::getTotalExtraLayers(); layer_nr < static_cast<LayerIndex>(storage.print_layer_count); ++layer_nr)
    {
        const std::vector<bool> used_extruders = storage.getExtrudersUsed(layer_nr);
        for(size_t extruder_nr = 0; extruder_nr < used_extruders.size(); ++extruder_nr)
        {
            if(used_extruders[extruder_nr])
            {
                extruder_prime_layer_nr[extruder_nr] = std::min(extruder_prime_layer_nr[extruder_nr], layer_nr);
            }
        }
    }
}

std::vector<size_t> FffGcodeWriter::getUsedExtrudersOnLayerExcludingStartingExtruder(const SliceDataStorage& storage, const size_t start_extruder, const LayerIndex& layer_nr) const
{
    const Settings& mesh_group_settings = Application::getInstance().current_slice->scene.current_mesh_group->settings;
    size_t extruder_count = Application::getInstance().current_slice->scene.extruders.size();
    assert(static_cast<int>(extruder_count) > 0);
    std::vector<size_t> ret;
    ret.push_back(start_extruder);
    std::vector<bool> extruder_is_used_on_this_layer = storage.getExtrudersUsed(layer_nr);

    //The outermost prime tower extruder is always used if there is a prime tower, apart on layers with negative index (e.g. for the raft)
    if (mesh_group_settings.get<bool>("prime_tower_enable") && layer_nr >= 0 && layer_nr <= storage.max_print_height_second_to_last_extruder)
    {
        extruder_is_used_on_this_layer[storage.primeTower.extruder_order[0]] = true;
    }

    // check if we are on the first layer
    if ((mesh_group_settings.get<EPlatformAdhesion>("adhesion_type") == EPlatformAdhesion::RAFT && layer_nr == -static_cast<LayerIndex>(Raft::getTotalExtraLayers()))
        || (mesh_group_settings.get<EPlatformAdhesion>("adhesion_type") != EPlatformAdhesion::RAFT && layer_nr == 0))
    {
        // check if we need prime blob on the first layer
        for (size_t used_idx = 0; used_idx < extruder_is_used_on_this_layer.size(); used_idx++)
        {
            if (getExtruderNeedPrimeBlobDuringFirstLayer(storage, used_idx))
            {
                extruder_is_used_on_this_layer[used_idx] = true;
            }
        }
    }

    for (size_t extruder_nr = 0; extruder_nr < extruder_count; extruder_nr++)
    {
        if (extruder_nr == start_extruder)
        { // skip the current extruder, it's the one we started out planning
            continue;
        }
        if (!extruder_is_used_on_this_layer[extruder_nr])
        {
            continue;
        }
        ret.push_back(extruder_nr);
    }
    assert(ret.size() <= (size_t)extruder_count && "Not more extruders may be planned in a layer than there are extruders!");
    return ret;
}

std::vector<size_t> FffGcodeWriter::calculateMeshOrder(const SliceDataStorage& storage, const size_t extruder_nr) const
{
    OrderOptimizer<size_t> mesh_idx_order_optimizer;

    std::vector<MeshGroup>::iterator mesh_group = Application::getInstance().current_slice->scene.current_mesh_group;
    for (unsigned int mesh_idx = 0; mesh_idx < storage.meshes.size(); mesh_idx++)
    {
        const SliceMeshStorage& mesh = storage.meshes[mesh_idx];
        if (mesh.getExtruderIsUsed(extruder_nr))
        {
            const Mesh& mesh_data = mesh_group->meshes[mesh_idx];
            const Point3 middle = (mesh_data.getAABB().min + mesh_data.getAABB().max) / 2;
            mesh_idx_order_optimizer.addItem(Point(middle.x, middle.y), mesh_idx);
        }
    }
    const ExtruderTrain& train = Application::getInstance().current_slice->scene.extruders[extruder_nr];
    const Point layer_start_position(train.settings.get<coord_t>("layer_start_x"), train.settings.get<coord_t>("layer_start_y"));
    std::list<size_t> mesh_indices_order = mesh_idx_order_optimizer.optimize(layer_start_position);

    std::vector<size_t> ret;
    ret.reserve(mesh_indices_order.size());

    for(size_t i: mesh_indices_order)
    {
        const size_t mesh_idx = mesh_idx_order_optimizer.items[i].second;
        ret.push_back(mesh_idx);
    }
    return ret;
}

void FffGcodeWriter::addMeshLayerToGCode_meshSurfaceMode(const SliceDataStorage& storage, const SliceMeshStorage& mesh, const PathConfigStorage::MeshPathConfigs& mesh_config, LayerPlan& gcode_layer) const
{
    if (gcode_layer.getLayerNr() > mesh.layer_nr_max_filled_layer)
    {
        return;
    }

    if (mesh.settings.get<bool>("anti_overhang_mesh") || mesh.settings.get<bool>("support_mesh"))
    {
        return;
    }

    setExtruder_addPrime(storage, gcode_layer, mesh.settings.get<ExtruderTrain&>("wall_0_extruder_nr").extruder_nr);

    const SliceLayer* layer = &mesh.layers[gcode_layer.getLayerNr()];


    Polygons polygons;
    for (const SliceLayerPart& part : layer->parts)
    {
        polygons.add(part.outline);
    }

    polygons = Simplify(mesh.settings).polygon(polygons);

    ZSeamConfig z_seam_config(mesh.settings.get<EZSeamType>("z_seam_type"), mesh.getZSeamHint(), mesh.settings.get<EZSeamCornerPrefType>("z_seam_corner"), mesh.settings.get<coord_t>("wall_line_width_0") * 2);
    const bool spiralize = Application::getInstance().current_slice->scene.current_mesh_group->settings.get<bool>("magic_spiralize");
    gcode_layer.addPolygonsByOptimizer(polygons, mesh_config.inset0_config, z_seam_config, mesh.settings.get<coord_t>("wall_0_wipe_dist"), spiralize);

    addMeshOpenPolyLinesToGCode(mesh, mesh_config, gcode_layer);
}

void FffGcodeWriter::addMeshOpenPolyLinesToGCode(const SliceMeshStorage& mesh, const PathConfigStorage::MeshPathConfigs& mesh_config, LayerPlan& gcode_layer) const
{
    const SliceLayer* layer = &mesh.layers[gcode_layer.getLayerNr()];
    
    gcode_layer.addLinesByOptimizer(layer->openPolyLines, mesh_config.inset0_config, SpaceFillType::PolyLines);
}

void FffGcodeWriter::addMeshLayerToGCode(const SliceDataStorage& storage, const SliceMeshStorage& mesh, const size_t extruder_nr, const PathConfigStorage::MeshPathConfigs& mesh_config, LayerPlan& gcode_layer) const
{
    if (gcode_layer.getLayerNr() > mesh.layer_nr_max_filled_layer)
    {
        return;
    }

    if (mesh.settings.get<bool>("anti_overhang_mesh")
        || mesh.settings.get<bool>("support_mesh")
    )
    {
        return;
    }

    const SliceLayer& layer = mesh.layers[gcode_layer.getLayerNr()];

    if (layer.parts.empty())
    {
        return;
    }

    gcode_layer.setMesh(mesh.mesh_name);

    ZSeamConfig z_seam_config;
    if(mesh.isPrinted()) //"normal" meshes with walls, skin, infill, etc. get the traditional part ordering based on the z-seam settings.
    {
        z_seam_config = ZSeamConfig(mesh.settings.get<EZSeamType>("z_seam_type"), mesh.getZSeamHint(), mesh.settings.get<EZSeamCornerPrefType>("z_seam_corner"), mesh.settings.get<coord_t>("wall_line_width_0") * 2);
    }
    PathOrderOptimizer<const SliceLayerPart*> part_order_optimizer(gcode_layer.getLastPlannedPositionOrStartingPosition(), z_seam_config);
    for(const SliceLayerPart& part : layer.parts)
    {
        part_order_optimizer.addPolygon(&part);
    }
    part_order_optimizer.optimize();
    for(const PathOrderPath<const SliceLayerPart*>& path : part_order_optimizer.paths)
    {
        addMeshPartToGCode(storage, mesh, extruder_nr, mesh_config, *path.vertices, gcode_layer);
    }

    const std::string extruder_identifier = (mesh.settings.get<size_t>("roofing_layer_count") > 0)? "roofing_extruder_nr" : "top_bottom_extruder_nr";
    if (extruder_nr == mesh.settings.get<ExtruderTrain&>(extruder_identifier).extruder_nr)
    {
        processIroning(storage, mesh, layer, mesh_config.ironing_config, gcode_layer);
    }
    if (mesh.settings.get<ESurfaceMode>("magic_mesh_surface_mode") != ESurfaceMode::NORMAL && extruder_nr == mesh.settings.get<ExtruderTrain&>("wall_0_extruder_nr").extruder_nr)
    {
        addMeshOpenPolyLinesToGCode(mesh, mesh_config, gcode_layer);
    }
    gcode_layer.setMesh("NONMESH");
}

void FffGcodeWriter::addMeshPartToGCode(const SliceDataStorage& storage, const SliceMeshStorage& mesh, const size_t extruder_nr, const PathConfigStorage::MeshPathConfigs& mesh_config, const SliceLayerPart& part, LayerPlan& gcode_layer) const
{
    const Settings& mesh_group_settings = Application::getInstance().current_slice->scene.current_mesh_group->settings;

    bool added_something = false;

    if (mesh.settings.get<bool>("infill_before_walls"))
    {
        added_something = added_something | processInfill(storage, gcode_layer, mesh, extruder_nr, mesh_config, part);
    }

    added_something = added_something | processInsets(storage, gcode_layer, mesh, extruder_nr, mesh_config, part);

    if (!mesh.settings.get<bool>("infill_before_walls"))
    {
        added_something = added_something | processInfill(storage, gcode_layer, mesh, extruder_nr, mesh_config, part);
    }

    added_something = added_something | processSkin(storage, gcode_layer, mesh, extruder_nr, mesh_config, part);

    //After a layer part, make sure the nozzle is inside the comb boundary, so we do not retract on the perimeter.
    if (added_something && (!mesh_group_settings.get<bool>("magic_spiralize") || gcode_layer.getLayerNr() < static_cast<LayerIndex>(mesh.settings.get<size_t>("initial_bottom_layers"))))
    {
        coord_t innermost_wall_line_width = mesh.settings.get<coord_t>((mesh.settings.get<size_t>("wall_line_count") > 1) ? "wall_line_width_x" : "wall_line_width_0");
        if (gcode_layer.getLayerNr() == 0)
        {
            innermost_wall_line_width *= mesh.settings.get<Ratio>("initial_layer_line_width_factor");
        }
        gcode_layer.moveInsideCombBoundary(innermost_wall_line_width, part);
    }

    gcode_layer.setIsInside(false);
}

bool FffGcodeWriter::processInfill(const SliceDataStorage& storage, LayerPlan& gcode_layer, const SliceMeshStorage& mesh, const size_t extruder_nr, const PathConfigStorage::MeshPathConfigs& mesh_config, const SliceLayerPart& part) const
{
    if (extruder_nr != mesh.settings.get<ExtruderTrain&>("infill_extruder_nr").extruder_nr)
    {
        return false;
    }
    bool added_something = processMultiLayerInfill(storage, gcode_layer, mesh, extruder_nr, mesh_config, part);
    added_something = added_something | processSingleLayerInfill(storage, gcode_layer, mesh, extruder_nr, mesh_config, part);
    return added_something;
}

bool FffGcodeWriter::processMultiLayerInfill(const SliceDataStorage& storage, LayerPlan& gcode_layer, const SliceMeshStorage& mesh, const size_t extruder_nr, const PathConfigStorage::MeshPathConfigs& mesh_config, const SliceLayerPart& part) const
{
    if (extruder_nr != mesh.settings.get<ExtruderTrain&>("infill_extruder_nr").extruder_nr)
    {
        return false;
    }
    const coord_t infill_line_distance = mesh.settings.get<coord_t>("infill_line_distance");
    if (infill_line_distance <= 0)
    {
        return false;
    }
    coord_t max_resolution = mesh.settings.get<coord_t>("meshfix_maximum_resolution");
    coord_t max_deviation = mesh.settings.get<coord_t>("meshfix_maximum_deviation");
    AngleDegrees infill_angle = 45; //Original default. This will get updated to an element from mesh->infill_angles.
    if (!mesh.infill_angles.empty())
    {
        const size_t combined_infill_layers = std::max(uint64_t(1), round_divide(mesh.settings.get<coord_t>("infill_sparse_thickness"), std::max(mesh.settings.get<coord_t>("layer_height"), coord_t(1))));
        infill_angle = mesh.infill_angles.at((gcode_layer.getLayerNr() / combined_infill_layers) % mesh.infill_angles.size());
    }
    const Point3 mesh_middle = mesh.bounding_box.getMiddle();
    const Point infill_origin(mesh_middle.x + mesh.settings.get<coord_t>("infill_offset_x"), mesh_middle.y + mesh.settings.get<coord_t>("infill_offset_y"));

    //Print the thicker infill lines first. (double or more layer thickness, infill combined with previous layers)
    bool added_something = false;
    for(unsigned int combine_idx = 1; combine_idx < part.infill_area_per_combine_per_density[0].size(); combine_idx++)
    {
        const coord_t infill_line_width = mesh_config.infill_config[combine_idx].getLineWidth();
        const EFillMethod infill_pattern = mesh.settings.get<EFillMethod>("infill_pattern");
        const bool zig_zaggify_infill = mesh.settings.get<bool>("zig_zaggify_infill") || infill_pattern == EFillMethod::ZIG_ZAG;
        const bool connect_polygons = mesh.settings.get<bool>("connect_infill_polygons");
        const size_t infill_multiplier = mesh.settings.get<size_t>("infill_multiplier");
        Polygons infill_polygons;
        Polygons infill_lines;
        std::vector<VariableWidthLines> infill_paths = part.infill_wall_toolpaths;
        for (size_t density_idx = part.infill_area_per_combine_per_density.size() - 1; (int)density_idx >= 0; density_idx--)
        { // combine different density infill areas (for gradual infill)
            size_t density_factor = 2 << density_idx; // == pow(2, density_idx + 1)
            coord_t infill_line_distance_here = infill_line_distance * density_factor; // the highest density infill combines with the next to create a grid with density_factor 1
            coord_t infill_shift = infill_line_distance_here / 2;
            if (density_idx == part.infill_area_per_combine_per_density.size() - 1 || infill_pattern == EFillMethod::CROSS || infill_pattern == EFillMethod::CROSS_3D)
            {
                infill_line_distance_here /= 2;
            }

            constexpr size_t wall_line_count = 0; // wall toolpaths are when gradual infill areas are determined
            constexpr coord_t infill_overlap = 0; // Overlap is handled when the wall toolpaths are generated
            constexpr bool skip_stitching = false;
            constexpr bool connected_zigzags = false;
            constexpr bool use_endpieces = true;
            constexpr bool skip_some_zags = false;
            constexpr size_t zag_skip_count = 0;
            const bool fill_gaps = density_idx == 0; //Only fill gaps for the lowest density.

            const LightningLayer * lightning_layer = nullptr;
            if (mesh.lightning_generator)
            {
                lightning_layer = &mesh.lightning_generator->getTreesForLayer(gcode_layer.getLayerNr());
            }
            Infill infill_comp(infill_pattern, zig_zaggify_infill, connect_polygons,
                               part.infill_area_per_combine_per_density[density_idx][combine_idx], infill_line_width,
                               infill_line_distance_here, infill_overlap, infill_multiplier, infill_angle,
                               gcode_layer.z, infill_shift, max_resolution, max_deviation, wall_line_count,
                               infill_origin, skip_stitching, fill_gaps, connected_zigzags, use_endpieces, skip_some_zags, zag_skip_count,
                               mesh.settings.get<coord_t>("cross_infill_pocket_size"));
            infill_comp.generate(infill_paths, infill_polygons, infill_lines, mesh.settings, mesh.cross_fill_provider, lightning_layer, &mesh);
        }
        if (!infill_lines.empty() || !infill_polygons.empty())
        {
            added_something = true;
            setExtruder_addPrime(storage, gcode_layer, extruder_nr);
            gcode_layer.setIsInside(true); // going to print stuff inside print object

            if (!infill_polygons.empty())
            {
                constexpr bool force_comb_retract = false;
                gcode_layer.addTravel(infill_polygons[0][0], force_comb_retract);
                gcode_layer.addPolygonsByOptimizer(infill_polygons, mesh_config.infill_config[combine_idx]);
            }

            if (!infill_lines.empty())
            {
                std::optional<Point> near_start_location;
                if (mesh.settings.get<bool>("infill_randomize_start_location"))
                {
                    srand(gcode_layer.getLayerNr());
                    near_start_location = infill_lines[rand() % infill_lines.size()][0];
                }

                const bool enable_travel_optimization = mesh.settings.get<bool>("infill_enable_travel_optimization");
                gcode_layer.addLinesByOptimizer(infill_lines,
                                                mesh_config.infill_config[combine_idx],
                                                zig_zaggify_infill ? SpaceFillType::PolyLines : SpaceFillType::Lines,
                                                enable_travel_optimization,
                                                /*wipe_dist = */ 0,
                                                /* flow = */ 1.0,
                                                near_start_location);
            }
        }
    }
    return added_something;
}

bool FffGcodeWriter::processSingleLayerInfill(const SliceDataStorage& storage, LayerPlan& gcode_layer, const SliceMeshStorage& mesh, const size_t extruder_nr, const PathConfigStorage::MeshPathConfigs& mesh_config, const SliceLayerPart& part) const
{
    if (extruder_nr != mesh.settings.get<ExtruderTrain&>("infill_extruder_nr").extruder_nr)
    {
        return false;
    }
    const auto infill_line_distance = mesh.settings.get<coord_t>("infill_line_distance");
    if (infill_line_distance == 0 || part.infill_area_per_combine_per_density[0].empty())
    {
        return false;
    }
    bool added_something = false;
    const coord_t infill_line_width = mesh_config.infill_config[0].getLineWidth();

    //Combine the 1 layer thick infill with the top/bottom skin and print that as one thing.
    Polygons infill_polygons;
    std::vector<std::vector<VariableWidthLines>> wall_tool_paths; // All wall toolpaths binned by inset_idx (inner) and by density_idx (outer)
    Polygons infill_lines;

    const auto pattern = mesh.settings.get<EFillMethod>("infill_pattern");
    const bool zig_zaggify_infill = mesh.settings.get<bool>("zig_zaggify_infill") || pattern == EFillMethod::ZIG_ZAG;
    const bool connect_polygons = mesh.settings.get<bool>("connect_infill_polygons");
    const auto infill_overlap = mesh.settings.get<coord_t>("infill_overlap_mm");
    const auto infill_multiplier = mesh.settings.get<size_t>("infill_multiplier");
    const auto wall_line_count = mesh.settings.get<size_t>("infill_wall_line_count");
    const size_t last_idx = part.infill_area_per_combine_per_density.size() - 1;
    const auto max_resolution = mesh.settings.get<coord_t>("meshfix_maximum_resolution");
    const auto max_deviation = mesh.settings.get<coord_t>("meshfix_maximum_deviation");
    AngleDegrees infill_angle = 45; //Original default. This will get updated to an element from mesh->infill_angles.
    if (!mesh.infill_angles.empty())
    {
        const size_t combined_infill_layers = std::max(uint64_t(1), round_divide(mesh.settings.get<coord_t>("infill_sparse_thickness"), std::max(mesh.settings.get<coord_t>("layer_height"), coord_t(1))));
        infill_angle = mesh.infill_angles.at((static_cast<size_t>(gcode_layer.getLayerNr()) / combined_infill_layers) % mesh.infill_angles.size());
    }
    const Point3 mesh_middle = mesh.bounding_box.getMiddle();
    const Point infill_origin(mesh_middle.x + mesh.settings.get<coord_t>("infill_offset_x"), mesh_middle.y + mesh.settings.get<coord_t>("infill_offset_y"));

    auto get_cut_offset = [](const bool zig_zaggify, const coord_t line_width, const size_t line_count)
    {
        if (zig_zaggify)
        {
            return - line_width / 2 - static_cast<coord_t>(line_count) * line_width - 5;
        }
        return - static_cast<coord_t>(line_count) * line_width;
    };

    Polygons sparse_in_outline = part.infill_area_per_combine_per_density[last_idx][0];

    // if infill walls are required below the boundaries of skin regions above, partition the infill along the
    // boundary edge
    Polygons infill_below_skin;
    Polygons infill_not_below_skin;
    const bool hasSkinEdgeSupport = partitionInfillBySkinAbove(infill_below_skin, infill_not_below_skin, gcode_layer, mesh, part, infill_line_width);

    const auto pocket_size = mesh.settings.get<coord_t>("cross_infill_pocket_size");
    constexpr bool skip_stitching = false;
    constexpr bool connected_zigzags = false;
    const bool use_endpieces = part.infill_area_per_combine_per_density.size() == 1; //Only use endpieces when not using gradual infill, since they will then overlap.
    constexpr bool skip_some_zags = false;
    constexpr int zag_skip_count = 0;

    for (size_t density_idx = last_idx; static_cast<int>(density_idx) >= 0; density_idx--)
    {
        // Only process dense areas when they're initialized
        if (part.infill_area_per_combine_per_density[density_idx][0].empty())
        {
            continue;
        }

        Polygons infill_lines_here;
        Polygons infill_polygons_here;

        // the highest density infill combines with the next to create a grid with density_factor 1
        int infill_line_distance_here = infill_line_distance << (density_idx + 1);
        int infill_shift = infill_line_distance_here / 2;

        /* infill shift explanation: [>]=shift ["]=line_dist

         :       |       :       |       :       |       :       |         > furthest from top
         :   |   |   |   :   |   |   |   :   |   |   |   :   |   |   |     > further from top
         : | | | | | | | : | | | | | | | : | | | | | | | : | | | | | | |   > near top
         >>"""""
         :       |       :       |       :       |       :       |         > furthest from top
         :   |   |   |   :   |   |   |   :   |   |   |   :   |   |   |     > further from top
         : | | | | | | | : | | | | | | | : | | | | | | | : | | | | | | |   > near top
         >>>>"""""""""
         :       |       :       |       :       |       :       |         > furthest from top
         :   |   |   |   :   |   |   |   :   |   |   |   :   |   |   |     > further from top
         : | | | | | | | : | | | | | | | : | | | | | | | : | | | | | | |   > near top
         >>>>>>>>"""""""""""""""""
         */

        //All of that doesn't hold for the Cross patterns; they should just always be multiplied by 2.
        if (density_idx == part.infill_area_per_combine_per_density.size() - 1 || pattern == EFillMethod::CROSS || pattern == EFillMethod::CROSS_3D)
        {
            /* the least dense infill should fill up all remaining gaps
             :       |       :       |       :       |       :       |       :  > furthest from top
             :   |   |   |   :   |   |   |   :   |   |   |   :   |   |   |   :  > further from top
             : | | | | | | | : | | | | | | | : | | | | | | | : | | | | | | | :  > near top
               .   .     .       .           .               .       .       .
               :   :     :       :           :               :       :       :
               `"""'     `"""""""'           `"""""""""""""""'       `"""""""'
                                                                         ^   new line distance for lowest density infill
                                                   ^ infill_line_distance_here for lowest density infill up till here
                             ^ middle density line dist
                 ^   highest density line dist*/

            //All of that doesn't hold for the Cross patterns; they should just always be multiplied by 2 for every density index.
            infill_line_distance_here /= 2;
        }

        Polygons in_outline = part.infill_area_per_combine_per_density[density_idx][0];

        const LightningLayer * lightning_layer = nullptr;
        if (mesh.lightning_generator)
        {
            lightning_layer = &mesh.lightning_generator->getTreesForLayer(gcode_layer.getLayerNr());
        }

        const bool fill_gaps = density_idx == 0; //Only fill gaps in the lowest infill density pattern.
        if (hasSkinEdgeSupport)
        {
            // infill region with skin above has to have at least one infill wall line
            const size_t min_skin_below_wall_count = wall_line_count > 0 ? wall_line_count : 1;
            const size_t skin_below_wall_count = density_idx == last_idx ? min_skin_below_wall_count : 0;
            wall_tool_paths.emplace_back(std::vector<VariableWidthLines>());
            const coord_t overlap = infill_overlap - (density_idx == last_idx ? 0 : wall_line_count * infill_line_width);
            Infill infill_comp(pattern, zig_zaggify_infill, connect_polygons, infill_below_skin, infill_line_width,
                               infill_line_distance_here, overlap, infill_multiplier, infill_angle, gcode_layer.z,
                               infill_shift, max_resolution, max_deviation, skin_below_wall_count, infill_origin,
                               skip_stitching, fill_gaps, connected_zigzags, use_endpieces, skip_some_zags, zag_skip_count, pocket_size);
            infill_comp.generate(wall_tool_paths.back(), infill_polygons, infill_lines, mesh.settings, mesh.cross_fill_provider, lightning_layer, &mesh);
            if (density_idx < last_idx)
            {
                const coord_t cut_offset =
                    get_cut_offset(zig_zaggify_infill, infill_line_width, min_skin_below_wall_count);
                Polygons tool = infill_below_skin.offset(static_cast<int>(cut_offset));
                infill_lines_here = tool.intersectionPolyLines(infill_lines_here);
            }
            infill_lines.add(infill_lines_here);
            // normal processing for the infill that isn't below skin
            in_outline = infill_not_below_skin;
            if (density_idx == last_idx)
            {
                sparse_in_outline = infill_not_below_skin;
            }
        }

        const coord_t circumference = in_outline.polygonLength();
        //Originally an area of 0.4*0.4*2 (2 line width squares) was found to be a good threshold for removal.
        //However we found that this doesn't scale well with polygons with larger circumference (https://github.com/Ultimaker/Cura/issues/3992).
        //Given that the original test worked for approximately 2x2cm models, this scaling by circumference should make it work for any size.
        constexpr double minimum_small_area_factor = 0.4 * 0.4 / 40000;
        const double minimum_small_area = minimum_small_area_factor * circumference;

        // This is only for density infill, because after generating the infill might appear unnecessary infill on walls
        // especially on vertical surfaces
        in_outline.removeSmallAreas(minimum_small_area);

        constexpr size_t wall_line_count_here = 0; // Wall toolpaths were generated in generateGradualInfill for the sparsest density, denser parts don't have walls by default
        constexpr coord_t overlap = 0; // overlap is already applied for the sparsest density in the generateGradualInfill

        wall_tool_paths.emplace_back();
        Infill infill_comp(pattern, zig_zaggify_infill, connect_polygons, in_outline, infill_line_width,
                           infill_line_distance_here, overlap, infill_multiplier, infill_angle, gcode_layer.z,
                           infill_shift, max_resolution, max_deviation, wall_line_count_here, infill_origin,
                           skip_stitching, fill_gaps, connected_zigzags, use_endpieces, skip_some_zags, zag_skip_count, pocket_size);
        infill_comp.generate(wall_tool_paths.back(), infill_polygons, infill_lines, mesh.settings, mesh.cross_fill_provider, lightning_layer, &mesh);
        if (density_idx < last_idx)
        {
            const coord_t cut_offset = get_cut_offset(zig_zaggify_infill, infill_line_width, wall_line_count);
            Polygons tool = sparse_in_outline.offset(static_cast<int>(cut_offset));
            infill_lines_here = tool.intersectionPolyLines(infill_lines_here);
        }
        infill_lines.add(infill_lines_here);
        infill_polygons.add(infill_polygons_here);
    }

    wall_tool_paths.emplace_back(part.infill_wall_toolpaths); //The extra infill walls were generated separately. Add these too.
    const bool walls_generated =
        std::any_of
        (
            wall_tool_paths.cbegin(),
            wall_tool_paths.cend(),
            [](const std::vector<VariableWidthLines>& tp)
            {
                return ! (tp.empty() || std::all_of(tp.begin(), tp.end(), [](const VariableWidthLines& vwl) { return vwl.empty(); }));
            }
        );
    if(!infill_lines.empty() || !infill_polygons.empty() || walls_generated)
    {
        added_something = true;
        setExtruder_addPrime(storage, gcode_layer, extruder_nr);
        gcode_layer.setIsInside(true); // going to print stuff inside print object
        std::optional<Point> near_start_location;
        if(mesh.settings.get<bool>("infill_randomize_start_location"))
        {
            srand(gcode_layer.getLayerNr());
            if(!infill_lines.empty())
            {
                near_start_location = infill_lines[rand() % infill_lines.size()][0];
            }
            else if(!infill_polygons.empty())
            {
                PolygonRef start_poly = infill_polygons[rand() % infill_polygons.size()];
                near_start_location = start_poly[rand() % start_poly.size()];
            }
            else //So walls_generated must be true.
            {
                std::vector<VariableWidthLines>* start_paths = &wall_tool_paths[rand() % wall_tool_paths.size()];
                while(start_paths->empty() || (*start_paths)[0].empty()) //We know for sure (because walls_generated) that one of them is not empty. So randomise until we hit it. Should almost always be very quick.
                {
                    start_paths = &wall_tool_paths[rand() % wall_tool_paths.size()];
                }
                near_start_location = (*start_paths)[0][0].junctions[0].p;
            }
        }
        if (walls_generated)
        {
            for(const std::vector<VariableWidthLines>& tool_paths: wall_tool_paths)
            {
                constexpr bool retract_before_outer_wall = false;
                constexpr coord_t wipe_dist = 0;
                const ZSeamConfig z_seam_config(mesh.settings.get<EZSeamType>("z_seam_type"), mesh.getZSeamHint(), mesh.settings.get<EZSeamCornerPrefType>("z_seam_corner"), mesh_config.infill_config[0].getLineWidth() * 2);
                InsetOrderOptimizer wall_orderer(*this, storage, gcode_layer, mesh.settings, extruder_nr,
                                                 mesh_config.infill_config[0], mesh_config.infill_config[0], mesh_config.infill_config[0], mesh_config.infill_config[0],
                                                 retract_before_outer_wall, wipe_dist, wipe_dist, extruder_nr, extruder_nr, z_seam_config, tool_paths);
                added_something |= wall_orderer.addToLayer();
            }
        }
        if (!infill_polygons.empty())
        {
            constexpr bool force_comb_retract = false;
            // start the infill polygons at the nearest vertex to the current location
            gcode_layer.addTravel(PolygonUtils::findNearestVert(gcode_layer.getLastPlannedPositionOrStartingPosition(), infill_polygons).p(), force_comb_retract);
            gcode_layer.addPolygonsByOptimizer(infill_polygons, mesh_config.infill_config[0], ZSeamConfig(), 0, false, 1.0_r, false, false, near_start_location);
        }
        const bool enable_travel_optimization = mesh.settings.get<bool>("infill_enable_travel_optimization");
        if (pattern == EFillMethod::GRID
                || pattern == EFillMethod::LINES
                || pattern == EFillMethod::TRIANGLES
                || pattern == EFillMethod::CUBIC
                || pattern == EFillMethod::TETRAHEDRAL
                || pattern == EFillMethod::QUARTER_CUBIC
                || pattern == EFillMethod::CUBICSUBDIV
                || pattern == EFillMethod::LIGHTNING)
        {
            gcode_layer.addLinesByOptimizer(infill_lines, mesh_config.infill_config[0], SpaceFillType::Lines, enable_travel_optimization
                , mesh.settings.get<coord_t>("infill_wipe_dist"), /*float_ratio = */ 1.0, near_start_location);
        }
        else
        {
            gcode_layer.addLinesByOptimizer(infill_lines, mesh_config.infill_config[0], (pattern == EFillMethod::ZIG_ZAG) ? SpaceFillType::PolyLines : SpaceFillType::Lines, enable_travel_optimization
                , /* wipe_dist = */ 0, /*float_ratio = */ 1.0, near_start_location);
        }
    }
    return added_something;
}

bool FffGcodeWriter::partitionInfillBySkinAbove(Polygons& infill_below_skin, Polygons& infill_not_below_skin, const LayerPlan& gcode_layer, const SliceMeshStorage& mesh, const SliceLayerPart& part, coord_t infill_line_width)
{
    constexpr coord_t tiny_infill_offset = 20;
    const auto skin_edge_support_layers = mesh.settings.get<size_t>("skin_edge_support_layers");
    Polygons skin_above_combined;  // skin regions on the layers above combined with small gaps between

    // working from the highest layer downwards, combine the regions of skin on all the layers
    // but don't let the regions merge together
    // otherwise "terraced" skin regions on separate layers will look like a single region of unbroken skin
    for (size_t i = skin_edge_support_layers; i > 0; --i)
    {
        const size_t skin_layer_nr = gcode_layer.getLayerNr() + i;
        if (skin_layer_nr < mesh.layers.size())
        {
            for (const SliceLayerPart& part : mesh.layers[skin_layer_nr].parts)
            {
                for (const SkinPart& skin_part : part.skin_parts)
                {
                    if (! skin_above_combined.empty())
                    {
                        // does this skin part overlap with any of the skin parts on the layers above?
                        const Polygons overlap = skin_above_combined.intersection(skin_part.outline);
                        if (! overlap.empty())
                        {
                            // yes, it overlaps, need to leave a gap between this skin part and the others
                            if (i > 1) // this layer is the 2nd or higher layer above the layer whose infill we're printing
                            {
                                // looking from the side, if the combined regions so far look like this...
                                //
                                //     ----------------------------------
                                //
                                // and the new skin part looks like this...
                                //
                                //             -------------------------------------
                                //
                                // the result should be like this...
                                //
                                //     ------- -------------------------- ----------

                                // expand the overlap region slightly to make a small gap
                                const Polygons overlap_expanded = overlap.offset(tiny_infill_offset);
                                // subtract the expanded overlap region from the regions accumulated from higher layers
                                skin_above_combined = skin_above_combined.difference(overlap_expanded);
                                // subtract the expanded overlap region from this skin part and add the remainder to the overlap region
                                skin_above_combined.add(skin_part.outline.difference(overlap_expanded));
                                // and add the overlap area as well
                                skin_above_combined.add(overlap);
                            }
                            else // this layer is the 1st layer above the layer whose infill we're printing
                            {
                                // add this layer's skin region without subtracting the overlap but still make a gap between this skin region and what has been accumulated so far
                                // we do this so that these skin region edges will definitely have infill walls below them

                                // looking from the side, if the combined regions so far look like this...
                                //
                                //     ----------------------------------
                                //
                                // and the new skin part looks like this...
                                //
                                //             -------------------------------------
                                //
                                // the result should be like this...
                                //
                                //     ------- -------------------------------------

                                skin_above_combined = skin_above_combined.difference( skin_part.outline.offset(tiny_infill_offset));
                                skin_above_combined.add(skin_part.outline);
                            }
                        }
                        else // no overlap
                        {
                            skin_above_combined.add(skin_part.outline);
                        }
                    }
                    else // this is the first skin region we have looked at
                    {
                        skin_above_combined.add(skin_part.outline);
                    }
                }
            }
        }

        // the shrink/expand here is to remove regions of infill below skin that are narrower than the width of the infill walls otherwise the infill walls could merge and form a bump
        infill_below_skin =  skin_above_combined.intersection(part.infill_area_per_combine_per_density.back().front()).offset(-infill_line_width).offset(infill_line_width);

        constexpr bool remove_small_holes_from_infill_below_skin = true;
        constexpr double min_area_multiplier = 25;
        const double min_area = INT2MM(infill_line_width) * INT2MM(infill_line_width) * min_area_multiplier;
        infill_below_skin.removeSmallAreas(min_area, remove_small_holes_from_infill_below_skin);

        // there is infill below skin, is there also infill that isn't below skin?
        infill_not_below_skin = part.infill_area_per_combine_per_density.back().front().difference(infill_below_skin);
        infill_not_below_skin.removeSmallAreas(min_area);
    }

    // need to take skin/infill overlap that was added in SkinInfillAreaComputation::generateInfill() into account
    const coord_t infill_skin_overlap = mesh.settings.get<coord_t>((part.wall_toolpaths.size() > 1) ? "wall_line_width_x" : "wall_line_width_0") / 2;
    const Polygons infill_below_skin_overlap = infill_below_skin.offset(-(infill_skin_overlap + tiny_infill_offset));

    return !infill_below_skin_overlap.empty() && !infill_not_below_skin.empty();
}

void FffGcodeWriter::processSpiralizedWall(const SliceDataStorage& storage, LayerPlan& gcode_layer, const PathConfigStorage::MeshPathConfigs& mesh_config, const SliceLayerPart& part, const SliceMeshStorage& mesh) const
{
    if(part.spiral_wall.empty())
    {
        // wall doesn't have usable outline
        return;
    }
    const ClipperLib::Path* last_wall_outline = &*part.spiral_wall[0]; // default to current wall outline
    int last_seam_vertex_idx = -1; // last layer seam vertex index
    int layer_nr = gcode_layer.getLayerNr();
    if (layer_nr > 0)
    {
        if (storage.spiralize_wall_outlines[layer_nr - 1] != nullptr)
        {
            // use the wall outline from the previous layer
            last_wall_outline = &*(*storage.spiralize_wall_outlines[layer_nr - 1])[0];
            // and the seam vertex index pre-computed for that layer
            last_seam_vertex_idx = storage.spiralize_seam_vertex_indices[layer_nr - 1];
        }
    }
    const bool is_bottom_layer = (layer_nr == mesh.settings.get<LayerIndex>("bottom_layers"));
    const bool is_top_layer = ((size_t)layer_nr == (storage.spiralize_wall_outlines.size() - 1) || storage.spiralize_wall_outlines[layer_nr + 1] == nullptr);
    const int seam_vertex_idx = storage.spiralize_seam_vertex_indices[layer_nr]; // use pre-computed seam vertex index for current layer
    // output a wall slice that is interpolated between the last and current walls
    for(const ConstPolygonRef& wall_outline : part.spiral_wall)
    {
        gcode_layer.spiralizeWallSlice(mesh_config.inset0_config, wall_outline, ConstPolygonRef(*last_wall_outline), seam_vertex_idx, last_seam_vertex_idx, is_top_layer, is_bottom_layer);
    }
}

bool FffGcodeWriter::processInsets(const SliceDataStorage& storage, LayerPlan& gcode_layer, const SliceMeshStorage& mesh, const size_t extruder_nr, const PathConfigStorage::MeshPathConfigs& mesh_config, const SliceLayerPart& part) const
{
    bool added_something = false;
    if (extruder_nr != mesh.settings.get<ExtruderTrain&>("wall_0_extruder_nr").extruder_nr && extruder_nr != mesh.settings.get<ExtruderTrain&>("wall_x_extruder_nr").extruder_nr)
    {
        return added_something;
    }
    if (mesh.settings.get<size_t>("wall_line_count") <= 0)
    {
        return added_something;
    }

    bool spiralize = false;
    if(Application::getInstance().current_slice->scene.current_mesh_group->settings.get<bool>("magic_spiralize"))
    {
        const size_t initial_bottom_layers = mesh.settings.get<size_t>("initial_bottom_layers");
        const int layer_nr = gcode_layer.getLayerNr();
        if ((layer_nr < static_cast<LayerIndex>(initial_bottom_layers) && part.wall_toolpaths.empty()) // The bottom layers in spiralize mode are generated using the variable width paths
            || (layer_nr >= static_cast<LayerIndex>(initial_bottom_layers) && part.spiral_wall.empty())) // The rest of the layers in spiralize mode are using the spiral wall
        {
            // nothing to do
            return false;
        }
        if (gcode_layer.getLayerNr() >= static_cast<LayerIndex>(initial_bottom_layers))
        {
            spiralize = true;
        }
        if (spiralize && gcode_layer.getLayerNr() == static_cast<LayerIndex>(initial_bottom_layers) && extruder_nr == mesh.settings.get<ExtruderTrain&>("wall_0_extruder_nr").extruder_nr)
        { // on the last normal layer first make the outer wall normally and then start a second outer wall from the same hight, but gradually moving upward
            added_something = true;
            setExtruder_addPrime(storage, gcode_layer, extruder_nr);
            gcode_layer.setIsInside(true); // going to print stuff inside print object
            // start this first wall at the same vertex the spiral starts
            const ConstPolygonRef spiral_inset = part.spiral_wall[0];
            const size_t spiral_start_vertex = storage.spiralize_seam_vertex_indices[initial_bottom_layers];
            if (spiral_start_vertex < spiral_inset.size())
            {
                gcode_layer.addTravel(spiral_inset[spiral_start_vertex]);
            }
            int wall_0_wipe_dist(0);
            gcode_layer.addPolygonsByOptimizer(part.spiral_wall, mesh_config.inset0_config, ZSeamConfig(), wall_0_wipe_dist);
        }
    }
    // for non-spiralized layers, determine the shape of the unsupported areas below this part
    if (!spiralize && gcode_layer.getLayerNr() > 0)
    {
        // accumulate the outlines of all of the parts that are on the layer below

        Polygons outlines_below;
        AABB boundaryBox(part.outline);
        for (const SliceMeshStorage& m : storage.meshes)
        {
            if (m.isPrinted())
            {
                for (const SliceLayerPart& prevLayerPart : m.layers[gcode_layer.getLayerNr() - 1].parts)
                {
                    if (boundaryBox.hit(prevLayerPart.boundaryBox))
                    {
                        outlines_below.add(prevLayerPart.outline);
                    }
                }
            }
        }

        const coord_t layer_height = mesh_config.inset0_config.getLayerThickness();

        // if support is enabled, add the support outlines also so we don't generate bridges over support

        const Settings& mesh_group_settings = Application::getInstance().current_slice->scene.current_mesh_group->settings;
        if (mesh_group_settings.get<bool>("support_enable"))
        {
            const coord_t z_distance_top = mesh.settings.get<coord_t>("support_top_distance");
            const size_t z_distance_top_layers = round_up_divide(z_distance_top, layer_height) + 1;
            const int support_layer_nr = gcode_layer.getLayerNr() - z_distance_top_layers;

            if (support_layer_nr > 0)
            {
                const SupportLayer& support_layer = storage.support.supportLayers[support_layer_nr];

                if (!support_layer.support_roof.empty())
                {
                    AABB support_roof_bb(support_layer.support_roof);
                    if (boundaryBox.hit(support_roof_bb))
                    {
                        outlines_below.add(support_layer.support_roof);
                    }
                }
                else
                {
                    for (const SupportInfillPart& support_part : support_layer.support_infill_parts)
                    {
                        AABB support_part_bb(support_part.getInfillArea());
                        if (boundaryBox.hit(support_part_bb))
                        {
                            outlines_below.add(support_part.getInfillArea());
                        }
                    }
                }
            }
        }

        const int half_outer_wall_width = mesh_config.inset0_config.getLineWidth() / 2;

        // remove those parts of the layer below that are narrower than a wall line width as they will not be printed

        outlines_below = outlines_below.offset(-half_outer_wall_width).offset(half_outer_wall_width);

        if (mesh.settings.get<bool>("bridge_settings_enabled"))
        {
            // max_air_gap is the max allowed width of the unsupported region below the wall line
            // if the unsupported region is wider than max_air_gap, the wall line will be printed using bridge settings

            const coord_t max_air_gap = half_outer_wall_width;

            // subtract the outlines of the parts below this part to give the shapes of the unsupported regions and then
            // shrink those shapes so that any that are narrower than two times max_air_gap will be removed

            Polygons compressed_air(part.outline.difference(outlines_below).offset(-max_air_gap));

            // now expand the air regions by the same amount as they were shrunk plus half the outer wall line width
            // which is required because when the walls are being generated, the vertices do not fall on the part's outline
            // but, instead, are 1/2 a line width inset from the outline

            gcode_layer.setBridgeWallMask(compressed_air.offset(max_air_gap + half_outer_wall_width));
        }
        else
        {
            // clear to disable use of bridging settings
            gcode_layer.setBridgeWallMask(Polygons());
        }

        const AngleDegrees overhang_angle = mesh.settings.get<AngleDegrees>("wall_overhang_angle");
        if (overhang_angle >= 90)
        {
            // clear to disable overhang detection
            gcode_layer.setOverhangMask(Polygons());
        }
        else
        {
            // the overhang mask is set to the area of the current part's outline minus the region that is considered to be supported
            // the supported region is made up of those areas that really are supported by either model or support on the layer below
            // expanded to take into account the overhang angle, the greater the overhang angle, the larger the supported area is
            // considered to be
            const coord_t overhang_width = layer_height * std::tan(overhang_angle / (180 / M_PI));
            Polygons overhang_region = part.outline.offset(-half_outer_wall_width).difference(outlines_below.offset(10 + overhang_width - half_outer_wall_width)).offset(10);
            gcode_layer.setOverhangMask(overhang_region);
        }
    }
    else
    {
        // clear to disable use of bridging settings
        gcode_layer.setBridgeWallMask(Polygons());
        // clear to disable overhang detection
        gcode_layer.setOverhangMask(Polygons());
    }

    if(spiralize && extruder_nr == mesh.settings.get<ExtruderTrain&>("wall_0_extruder_nr").extruder_nr && !part.spiral_wall.empty())
    {
        added_something = true;
        setExtruder_addPrime(storage, gcode_layer, extruder_nr);
        gcode_layer.setIsInside(true); // going to print stuff inside print object

        // Only spiralize the first part in the mesh, any other parts will be printed using the normal, non-spiralize codepath.
        // This sounds weird but actually does the right thing when you have a model that has multiple parts at the bottom that merge into
        // one part higher up. Once all the parts have merged, layers above that level will be spiralized
        if(&mesh.layers[gcode_layer.getLayerNr()].parts[0] == &part)
        {
            processSpiralizedWall(storage, gcode_layer, mesh_config, part, mesh);
        }
        else
        {
            //Print the spiral walls of other parts as single walls without Z gradient.
            gcode_layer.addWalls(part.spiral_wall, mesh.settings, mesh_config.inset0_config, mesh_config.inset0_config);
        }
    }
    else
    {
        //Main case: Optimize the insets with the InsetOrderOptimizer.
        const coord_t wall_x_wipe_dist = 0;
        const ZSeamConfig z_seam_config(mesh.settings.get<EZSeamType>("z_seam_type"), mesh.getZSeamHint(), mesh.settings.get<EZSeamCornerPrefType>("z_seam_corner"), mesh.settings.get<coord_t>("wall_line_width_0") * 2);
        InsetOrderOptimizer wall_orderer(*this, storage, gcode_layer, mesh.settings, extruder_nr,
                                         mesh_config.inset0_config, mesh_config.insetX_config, mesh_config.bridge_inset0_config, mesh_config.bridge_insetX_config,
                                         mesh.settings.get<bool>("travel_retract_before_outer_wall"), mesh.settings.get<coord_t>("wall_0_wipe_dist"), wall_x_wipe_dist,
                                         mesh.settings.get<ExtruderTrain&>("wall_0_extruder_nr").extruder_nr, mesh.settings.get<ExtruderTrain&>("wall_x_extruder_nr").extruder_nr,
                                         z_seam_config, part.wall_toolpaths);
        added_something |= wall_orderer.addToLayer();
    }
    return added_something;
}

std::optional<Point> FffGcodeWriter::getSeamAvoidingLocation(const Polygons& filling_part, int filling_angle, Point last_position) const
{
    if (filling_part.empty())
    {
        return std::optional<Point>();
    }
    // start with the BB of the outline
    AABB skin_part_bb(filling_part);
    PointMatrix rot((double)((-filling_angle + 90) % 360)); // create a matrix to rotate a vector so that it is normal to the skin angle
    const Point bb_middle = skin_part_bb.getMiddle();
    // create a vector from the middle of the BB whose length is such that it can be rotated
    // around the middle of the BB and the end will always be a long way outside of the part's outline
    // and rotate the vector so that it is normal to the skin angle
    const Point vec = rot.apply(Point(0, vSize(skin_part_bb.max - bb_middle) * 100));
    // find the vertex in the outline that is closest to the end of the rotated vector
    const PolygonsPointIndex pa = PolygonUtils::findNearestVert(bb_middle + vec, filling_part);
    // and find another outline vertex, this time using the vector + 180 deg
    const PolygonsPointIndex pb = PolygonUtils::findNearestVert(bb_middle - vec, filling_part);
    if (!pa.initialized() || !pb.initialized())
    {
        return std::optional<Point>();
    }
    // now go to whichever of those vertices that is closest to where we are now
    if (vSize2(pa.p() - last_position) < vSize2(pb.p() - last_position))
    {
        return std::optional<Point>(std::in_place, pa.p());
    }
    else
    {
        return std::optional<Point>(std::in_place, pb.p());
    }
}

bool FffGcodeWriter::processSkin(const SliceDataStorage& storage, LayerPlan& gcode_layer, const SliceMeshStorage& mesh, const size_t extruder_nr, const PathConfigStorage::MeshPathConfigs& mesh_config, const SliceLayerPart& part) const
{
    const size_t top_bottom_extruder_nr = mesh.settings.get<ExtruderTrain&>("top_bottom_extruder_nr").extruder_nr;
    const size_t roofing_extruder_nr = mesh.settings.get<ExtruderTrain&>("roofing_extruder_nr").extruder_nr;
    const size_t wall_0_extruder_nr = mesh.settings.get<ExtruderTrain&>("wall_0_extruder_nr").extruder_nr;
    const size_t roofing_layer_count = std::min(mesh.settings.get<size_t>("roofing_layer_count"), mesh.settings.get<size_t>("top_layers"));
    if (extruder_nr != top_bottom_extruder_nr && extruder_nr != wall_0_extruder_nr
        && (extruder_nr != roofing_extruder_nr || roofing_layer_count <= 0))
    {
        return false;
    }
    bool added_something = false;

    PathOrderOptimizer<const SkinPart*> part_order_optimizer(gcode_layer.getLastPlannedPositionOrStartingPosition());
    for(const SkinPart& skin_part : part.skin_parts)
    {
        part_order_optimizer.addPolygon(&skin_part);
    }
    part_order_optimizer.optimize();

    for(const PathOrderPath<const SkinPart*>& path : part_order_optimizer.paths)
    {
        const SkinPart& skin_part = *path.vertices;

        added_something = added_something |
            processSkinPart(storage, gcode_layer, mesh, extruder_nr, mesh_config, skin_part);
    }

    return added_something;
}

bool FffGcodeWriter::processSkinPart(const SliceDataStorage& storage, LayerPlan& gcode_layer, const SliceMeshStorage& mesh, const size_t extruder_nr, const PathConfigStorage::MeshPathConfigs& mesh_config, const SkinPart& skin_part) const
{
    bool added_something = false;

    gcode_layer.mode_skip_agressive_merge = true;

    processRoofing(storage, gcode_layer, mesh, extruder_nr, mesh_config, skin_part, added_something);
    processTopBottom(storage, gcode_layer, mesh, extruder_nr, mesh_config, skin_part, added_something);

    gcode_layer.mode_skip_agressive_merge = false;
    return added_something;
}

void FffGcodeWriter::processRoofing(const SliceDataStorage& storage, LayerPlan& gcode_layer, const SliceMeshStorage& mesh, const size_t extruder_nr, const PathConfigStorage::MeshPathConfigs& mesh_config, const SkinPart& skin_part, bool& added_something) const
{
    const size_t roofing_extruder_nr = mesh.settings.get<ExtruderTrain&>("roofing_extruder_nr").extruder_nr;
    if (extruder_nr != roofing_extruder_nr)
    {
        return;
    }

    const EFillMethod pattern = mesh.settings.get<EFillMethod>("roofing_pattern");
    AngleDegrees roofing_angle = 45;
    if (mesh.roofing_angles.size() > 0)
    {
        roofing_angle = mesh.roofing_angles.at(gcode_layer.getLayerNr() % mesh.roofing_angles.size());
    }

    const Ratio skin_density = 1.0;
    const coord_t skin_overlap = 0; // skinfill already expanded over the roofing areas; don't overlap with perimeters
    const bool monotonic = mesh.settings.get<bool>("roofing_monotonic");
    processSkinPrintFeature(storage, gcode_layer, mesh, mesh_config, extruder_nr, skin_part.roofing_fill, mesh_config.roofing_config, pattern, roofing_angle, skin_overlap, skin_density, monotonic, added_something);
}

void FffGcodeWriter::processTopBottom(const SliceDataStorage& storage, LayerPlan& gcode_layer, const SliceMeshStorage& mesh, const size_t extruder_nr, const PathConfigStorage::MeshPathConfigs& mesh_config, const SkinPart& skin_part, bool& added_something) const
{
    if (skin_part.skin_fill.empty())
    {
        return; // bridgeAngle requires a non-empty skin_fill.
    }
    const size_t top_bottom_extruder_nr = mesh.settings.get<ExtruderTrain&>("top_bottom_extruder_nr").extruder_nr;
    if (extruder_nr != top_bottom_extruder_nr)
    {
        return;
    }
    const Settings& mesh_group_settings = Application::getInstance().current_slice->scene.current_mesh_group->settings;

    const size_t layer_nr = gcode_layer.getLayerNr();

    EFillMethod pattern = (layer_nr == 0) ?
        mesh.settings.get<EFillMethod>("top_bottom_pattern_0") :
        mesh.settings.get<EFillMethod>("top_bottom_pattern");

    AngleDegrees skin_angle = 45;
    if (mesh.skin_angles.size() > 0)
    {
        skin_angle = mesh.skin_angles.at(layer_nr % mesh.skin_angles.size());
    }

    // generate skin_polygons and skin_lines
    const GCodePathConfig* skin_config = &mesh_config.skin_config;
    Ratio skin_density = 1.0;
    coord_t skin_overlap = mesh.settings.get<coord_t>("skin_overlap_mm");
    const coord_t more_skin_overlap = std::max(skin_overlap, (coord_t)(mesh_config.insetX_config.getLineWidth() / 2)); // force a minimum amount of skin_overlap
    const bool bridge_settings_enabled = mesh.settings.get<bool>("bridge_settings_enabled");
    const bool bridge_enable_more_layers = bridge_settings_enabled && mesh.settings.get<bool>("bridge_enable_more_layers");
    const Ratio support_threshold = bridge_settings_enabled ? mesh.settings.get<Ratio>("bridge_skin_support_threshold") : 0.0_r;
    const size_t bottom_layers = mesh.settings.get<size_t>("bottom_layers");

    // if support is enabled, consider the support outlines so we don't generate bridges over support

    int support_layer_nr = -1;
    const SupportLayer* support_layer = nullptr;

    if (mesh_group_settings.get<bool>("support_enable"))
    {
        const coord_t layer_height = mesh_config.inset0_config.getLayerThickness();
        const coord_t z_distance_top = mesh.settings.get<coord_t>("support_top_distance");
        const size_t z_distance_top_layers = round_up_divide(z_distance_top, layer_height) + 1;
        support_layer_nr = layer_nr - z_distance_top_layers;
    }

    // helper function that detects skin regions that have no support and modifies their print settings (config, line angle, density, etc.)

    auto handle_bridge_skin = [&](const int bridge_layer, const GCodePathConfig* config, const float density) // bridge_layer = 1, 2 or 3
    {
        if (support_layer_nr >= (bridge_layer - 1))
        {
            support_layer = &storage.support.supportLayers[support_layer_nr - (bridge_layer - 1)];
        }

        Polygons supported_skin_part_regions;

        const int angle = bridgeAngle(mesh.settings, skin_part.skin_fill, storage, layer_nr, bridge_layer, support_layer, supported_skin_part_regions);

        if (angle > -1 || (support_threshold > 0 && (supported_skin_part_regions.area() / (skin_part.skin_fill.area() + 1) < support_threshold)))
        {
            if (angle > -1)
            {
                switch (bridge_layer)
                {
                    default:
                    case 1:
                        skin_angle = angle;
                        break;

                    case 2:
                        if (bottom_layers > 2)
                        {
                            // orientate second bridge skin at +45 deg to first
                            skin_angle = angle + 45;
                        }
                        else
                        {
                            // orientate second bridge skin at 90 deg to first
                            skin_angle = angle + 90;
                        }
                        break;

                    case 3:
                        // orientate third bridge skin at 135 (same result as -45) deg to first
                        skin_angle = angle + 135;
                        break;
                }
            }
            pattern = EFillMethod::LINES; // force lines pattern when bridging
            if (bridge_settings_enabled)
            {
                skin_config = config;
                skin_overlap = more_skin_overlap;
                skin_density = density;
            }
            return true;
        }

        return false;
    };

    bool is_bridge_skin = false;
    if (layer_nr > 0)
    {
        is_bridge_skin = handle_bridge_skin(1, &mesh_config.bridge_skin_config, mesh.settings.get<Ratio>("bridge_skin_density"));
    }
    if (bridge_enable_more_layers && !is_bridge_skin && layer_nr > 1 && bottom_layers > 1)
    {
        is_bridge_skin = handle_bridge_skin(2, &mesh_config.bridge_skin_config2, mesh.settings.get<Ratio>("bridge_skin_density_2"));

        if (!is_bridge_skin && layer_nr > 2 && bottom_layers > 2)
        {
            is_bridge_skin = handle_bridge_skin(3, &mesh_config.bridge_skin_config3, mesh.settings.get<Ratio>("bridge_skin_density_3"));
        }
    }

    double fan_speed = GCodePathConfig::FAN_SPEED_DEFAULT;

    if (layer_nr > 0 && skin_config == &mesh_config.skin_config && support_layer_nr >= 0 && mesh.settings.get<bool>("support_fan_enable"))
    {
        // skin isn't a bridge but is it above support and we need to modify the fan speed?

        AABB skin_bb(skin_part.skin_fill);

        support_layer = &storage.support.supportLayers[support_layer_nr];

        bool supported = false;

        if (!support_layer->support_roof.empty())
        {
            AABB support_roof_bb(support_layer->support_roof);
            if (skin_bb.hit(support_roof_bb))
            {
                supported = !skin_part.skin_fill.intersection(support_layer->support_roof).empty();
            }
        }
        else
        {
            for (auto support_part : support_layer->support_infill_parts)
            {
                AABB support_part_bb(support_part.getInfillArea());
                if (skin_bb.hit(support_part_bb))
                {
                    supported = !skin_part.skin_fill.intersection(support_part.getInfillArea()).empty();

                    if (supported)
                    {
                        break;
                    }
                }
            }
        }

        if (supported)
        {
            fan_speed = mesh.settings.get<Ratio>("support_supported_skin_fan_speed") * 100.0;
        }
    }
    const bool monotonic = mesh.settings.get<bool>("skin_monotonic");
    processSkinPrintFeature(storage, gcode_layer, mesh, mesh_config, extruder_nr, skin_part.skin_fill, *skin_config, pattern, skin_angle, skin_overlap, skin_density, monotonic, added_something, fan_speed);
}

void FffGcodeWriter::processSkinPrintFeature(const SliceDataStorage& storage, LayerPlan& gcode_layer, const SliceMeshStorage& mesh, const PathConfigStorage::MeshPathConfigs& mesh_config, const size_t extruder_nr, const Polygons& area, const GCodePathConfig& config, EFillMethod pattern, const AngleDegrees skin_angle, const coord_t skin_overlap, const Ratio skin_density, const bool monotonic, bool& added_something, double fan_speed) const
{
    Polygons skin_polygons;
    Polygons skin_lines;
    std::vector<VariableWidthLines> skin_paths;

    constexpr int infill_multiplier = 1;
    constexpr int extra_infill_shift = 0;
    const size_t wall_line_count = mesh.settings.get<size_t>("skin_outline_count");
    const bool zig_zaggify_infill = pattern == EFillMethod::ZIG_ZAG;
    const bool connect_polygons = mesh.settings.get<bool>("connect_skin_polygons");
    coord_t max_resolution = mesh.settings.get<coord_t>("meshfix_maximum_resolution");
    coord_t max_deviation = mesh.settings.get<coord_t>("meshfix_maximum_deviation");
    const Point infill_origin;
    const bool skip_line_stitching = monotonic;
    constexpr bool fill_gaps = true;
    constexpr bool connected_zigzags = false;
    constexpr bool use_endpieces = true;
    constexpr bool skip_some_zags = false;
    constexpr int zag_skip_count = 0;
    constexpr coord_t pocket_size = 0;

    Infill infill_comp(
        pattern, zig_zaggify_infill, connect_polygons, area, config.getLineWidth(), config.getLineWidth() / skin_density, skin_overlap, infill_multiplier, skin_angle, gcode_layer.z, extra_infill_shift
        , max_resolution, max_deviation
        , wall_line_count, infill_origin,
        skip_line_stitching, fill_gaps,
        connected_zigzags, use_endpieces, skip_some_zags, zag_skip_count, pocket_size
        );
    infill_comp.generate(skin_paths, skin_polygons, skin_lines, mesh.settings);

    // add paths
    if(!skin_polygons.empty() || !skin_lines.empty() || !skin_paths.empty())
    {
        added_something = true;
        setExtruder_addPrime(storage, gcode_layer, extruder_nr);
        gcode_layer.setIsInside(true); // going to print stuff inside print object
        if(!skin_paths.empty())
        {
            // Add skin-walls a.k.a. skin-perimeters, skin-insets.
            const size_t skin_extruder_nr = mesh.settings.get<ExtruderTrain&>("top_bottom_extruder_nr").extruder_nr;
            if (extruder_nr == skin_extruder_nr)
            {
                constexpr bool retract_before_outer_wall = false;
                constexpr coord_t wipe_dist = 0;
                const ZSeamConfig z_seam_config(mesh.settings.get<EZSeamType>("z_seam_type"), mesh.getZSeamHint(), mesh.settings.get<EZSeamCornerPrefType>("z_seam_corner"), config.getLineWidth() * 2);
                InsetOrderOptimizer wall_orderer(*this, storage, gcode_layer, mesh.settings, extruder_nr,
                                                 mesh_config.skin_config, mesh_config.skin_config, mesh_config.skin_config, mesh_config.skin_config,
                                                 retract_before_outer_wall, wipe_dist, wipe_dist, skin_extruder_nr, skin_extruder_nr, z_seam_config, skin_paths);
                added_something |= wall_orderer.addToLayer();
            }
        }
        if(!skin_polygons.empty())
        {
            constexpr bool force_comb_retract = false;
            gcode_layer.addTravel(skin_polygons[0][0], force_comb_retract);
            gcode_layer.addPolygonsByOptimizer(skin_polygons, config);
        }

        if(monotonic)
        {
            const coord_t exclude_distance = config.getLineWidth() * 0.8;

            const AngleRadians monotonic_direction = AngleRadians(skin_angle);
            constexpr Ratio flow = 1.0_r;
            const coord_t max_adjacent_distance = config.getLineWidth() * 1.1; //Lines are considered adjacent if they are 1 line width apart, with 10% extra play. The monotonic order is enforced if they are adjacent.
            if(pattern == EFillMethod::GRID
                    || pattern == EFillMethod::LINES
                    || pattern == EFillMethod::TRIANGLES
                    || pattern == EFillMethod::CUBIC
                    || pattern == EFillMethod::TETRAHEDRAL
                    || pattern == EFillMethod::QUARTER_CUBIC
                    || pattern == EFillMethod::CUBICSUBDIV
                    || pattern == EFillMethod::LIGHTNING)
            {
                gcode_layer.addLinesMonotonic(area, skin_lines, config, SpaceFillType::Lines, monotonic_direction, max_adjacent_distance, exclude_distance, mesh.settings.get<coord_t>("infill_wipe_dist"), flow, fan_speed);
            }
            else
            {
                const SpaceFillType space_fill_type = (pattern == EFillMethod::ZIG_ZAG) ? SpaceFillType::PolyLines : SpaceFillType::Lines;
                constexpr coord_t wipe_dist = 0;
                gcode_layer.addLinesMonotonic(area, skin_lines, config, space_fill_type, monotonic_direction, max_adjacent_distance, exclude_distance, wipe_dist, flow, fan_speed);
            }
        }
        else
        {
            std::optional<Point> near_start_location;
            const EFillMethod pattern = (gcode_layer.getLayerNr() == 0) ?
                mesh.settings.get<EFillMethod>("top_bottom_pattern_0") :
                mesh.settings.get<EFillMethod>("top_bottom_pattern");
            if (pattern == EFillMethod::LINES || pattern == EFillMethod::ZIG_ZAG)
            { // update near_start_location to a location which tries to avoid seams in skin
                near_start_location = getSeamAvoidingLocation(area, skin_angle, gcode_layer.getLastPlannedPositionOrStartingPosition());
            }

            constexpr bool enable_travel_optimization = false;
            constexpr float flow = 1.0;
            if(pattern == EFillMethod::GRID
                    || pattern == EFillMethod::LINES
                    || pattern == EFillMethod::TRIANGLES
                    || pattern == EFillMethod::CUBIC
                    || pattern == EFillMethod::TETRAHEDRAL
                    || pattern == EFillMethod::QUARTER_CUBIC
                    || pattern == EFillMethod::CUBICSUBDIV
                    || pattern == EFillMethod::LIGHTNING)
            {
                gcode_layer.addLinesByOptimizer(skin_lines, config, SpaceFillType::Lines, enable_travel_optimization, mesh.settings.get<coord_t>("infill_wipe_dist"), flow, near_start_location, fan_speed);
            }
            else
            {
                SpaceFillType space_fill_type = (pattern == EFillMethod::ZIG_ZAG) ? SpaceFillType::PolyLines : SpaceFillType::Lines;
                constexpr coord_t wipe_dist = 0;
                gcode_layer.addLinesByOptimizer(skin_lines, config, space_fill_type, enable_travel_optimization, wipe_dist, flow, near_start_location, fan_speed);
            }
        }
    }
}

bool FffGcodeWriter::processIroning(const SliceDataStorage& storage, const SliceMeshStorage& mesh, const SliceLayer& layer, const GCodePathConfig& line_config, LayerPlan& gcode_layer) const
{
    bool added_something = false;
    const bool ironing_enabled = mesh.settings.get<bool>("ironing_enabled");
    const bool ironing_only_highest_layer = mesh.settings.get<bool>("ironing_only_highest_layer");
    if (ironing_enabled && (!ironing_only_highest_layer || mesh.layer_nr_max_filled_layer == gcode_layer.getLayerNr()))
    {
        // Since we are ironing after all the parts are completed, it believes that it is outside.
        // But the truth is that we are inside a part, so we need to change it before we do the ironing
        // See CURA-8615
        gcode_layer.setIsInside(true);
        added_something |= layer.top_surface.ironing(storage, mesh, line_config, gcode_layer, *this);
        gcode_layer.setIsInside(false);
    }
    return added_something;
}


bool FffGcodeWriter::addSupportToGCode(const SliceDataStorage& storage, LayerPlan& gcode_layer, const size_t extruder_nr) const
{
    bool support_added = false;
    if (!storage.support.generated || gcode_layer.getLayerNr() > storage.support.layer_nr_max_filled_layer)
    {
        return support_added;
    }

    const Settings& mesh_group_settings = Application::getInstance().current_slice->scene.current_mesh_group->settings;
    const size_t support_roof_extruder_nr = mesh_group_settings.get<ExtruderTrain&>("support_roof_extruder_nr").extruder_nr;
    const size_t support_bottom_extruder_nr = mesh_group_settings.get<ExtruderTrain&>("support_bottom_extruder_nr").extruder_nr;
    size_t support_infill_extruder_nr = (gcode_layer.getLayerNr() <= 0) ? mesh_group_settings.get<ExtruderTrain&>("support_extruder_nr_layer_0").extruder_nr : mesh_group_settings.get<ExtruderTrain&>("support_infill_extruder_nr").extruder_nr;

    const SupportLayer& support_layer = storage.support.supportLayers[std::max(0, gcode_layer.getLayerNr())];
    if (support_layer.support_bottom.empty() && support_layer.support_roof.empty() && support_layer.support_infill_parts.empty())
    {
        return support_added;
    }

    if (extruder_nr == support_infill_extruder_nr)
    {
        support_added |= processSupportInfill(storage, gcode_layer);
    }
    if (extruder_nr == support_roof_extruder_nr)
    {
        support_added |= addSupportRoofsToGCode(storage, gcode_layer);
    }
    if (extruder_nr == support_bottom_extruder_nr)
    {
        support_added |= addSupportBottomsToGCode(storage, gcode_layer);
    }
    return support_added;
}


bool FffGcodeWriter::processSupportInfill(const SliceDataStorage& storage, LayerPlan& gcode_layer) const
{
    bool added_something = false;
    const SupportLayer& support_layer = storage.support.supportLayers[std::max(0, gcode_layer.getLayerNr())]; // account for negative layer numbers for raft filler layers

    if (gcode_layer.getLayerNr() > storage.support.layer_nr_max_filled_layer || support_layer.support_infill_parts.empty())
    {
        return added_something;
    }

    const Settings& mesh_group_settings = Application::getInstance().current_slice->scene.current_mesh_group->settings;
    const size_t extruder_nr = (gcode_layer.getLayerNr() <= 0) ? mesh_group_settings.get<ExtruderTrain&>("support_extruder_nr_layer_0").extruder_nr : mesh_group_settings.get<ExtruderTrain&>("support_infill_extruder_nr").extruder_nr;
    const ExtruderTrain& infill_extruder = Application::getInstance().current_slice->scene.extruders[extruder_nr];

    coord_t default_support_line_distance = infill_extruder.settings.get<coord_t>("support_line_distance");
    
    // To improve adhesion for the "support initial layer" the first layer might have different properties
    if(gcode_layer.getLayerNr() == 0)
    {
        default_support_line_distance = infill_extruder.settings.get<coord_t>("support_initial_layer_line_distance"); 
    }

    const coord_t default_support_infill_overlap = infill_extruder.settings.get<coord_t>("infill_overlap_mm");

    // Helper to get the support infill angle
    const auto get_support_infill_angle = [](const SupportStorage& support_storage, const int layer_nr)
    {
      if (layer_nr <= 0)
      {
          // handle negative layer numbers
          const size_t divisor = support_storage.support_infill_angles_layer_0.size();
          const size_t index = ((layer_nr % divisor) + divisor) % divisor;
          return support_storage.support_infill_angles_layer_0.at(index);
      }
      return support_storage.support_infill_angles.at(static_cast<size_t>(layer_nr) % support_storage.support_infill_angles.size());
    };
    const AngleDegrees support_infill_angle = get_support_infill_angle(storage.support, gcode_layer.getLayerNr());

    constexpr size_t infill_multiplier = 1; // there is no frontend setting for this (yet)
    const size_t wall_line_count = infill_extruder.settings.get<size_t>("support_wall_count");
    const coord_t max_resolution = infill_extruder.settings.get<coord_t>("meshfix_maximum_resolution");
    const coord_t max_deviation = infill_extruder.settings.get<coord_t>("meshfix_maximum_deviation");
    coord_t default_support_line_width = infill_extruder.settings.get<coord_t>("support_line_width");
    if (gcode_layer.getLayerNr() == 0 && mesh_group_settings.get<EPlatformAdhesion>("adhesion_type") != EPlatformAdhesion::RAFT)
    {
        default_support_line_width *= infill_extruder.settings.get<Ratio>("initial_layer_line_width_factor");
    }

    // Helper to get the support pattern
    const auto get_support_pattern = [](const EFillMethod pattern, const int layer_nr)
    {
      if (layer_nr <= 0 && (pattern == EFillMethod::LINES || pattern == EFillMethod::ZIG_ZAG))
      {
          return EFillMethod::GRID;
      }
      return pattern;
    };
    const EFillMethod support_pattern = get_support_pattern(infill_extruder.settings.get<EFillMethod>("support_pattern"), gcode_layer.getLayerNr());

    const auto zig_zaggify_infill = infill_extruder.settings.get<bool>("zig_zaggify_support");
    const auto skip_some_zags = infill_extruder.settings.get<bool>("support_skip_some_zags");
    const auto zag_skip_count = infill_extruder.settings.get<size_t>("support_zag_skip_count");

    // create a list of outlines and use PathOrderOptimizer to optimize the travel move
    PathOrderOptimizer<const SupportInfillPart*> island_order_optimizer(gcode_layer.getLastPlannedPositionOrStartingPosition());
    for(const SupportInfillPart& part : support_layer.support_infill_parts)
    {
        island_order_optimizer.addPolygon(&part);
    }
    island_order_optimizer.optimize();

    // Helper to determine the appropriate support area
    const auto get_support_area = [](const Polygons& area, const int layer_nr, const EFillMethod pattern,
                               const coord_t line_width, const coord_t brim_line_count)
    {
      if (layer_nr == 0 && pattern == EFillMethod::CONCENTRIC)
      {
          return  area.offset(static_cast<int>(line_width * brim_line_count / 1000));
      }
      return area;
    };
    const auto support_brim_line_count = infill_extruder.settings.get<coord_t>("support_brim_line_count");
    const auto support_connect_zigzags = infill_extruder.settings.get<bool>("support_connect_zigzags");
    const auto support_structure = infill_extruder.settings.get<ESupportStructure>("support_structure");
    const Point infill_origin;

    constexpr bool use_endpieces = true;
    constexpr coord_t pocket_size = 0;
    constexpr bool connect_polygons = false; // polygons are too distant to connect for sparse support
    bool need_travel_to_end_of_last_spiral = true;

    //Print the thicker infill lines first. (double or more layer thickness, infill combined with previous layers)
    for(const PathOrderPath<const SupportInfillPart*>& path : island_order_optimizer.paths)
    {
        const SupportInfillPart& part = *path.vertices;

        // always process the wall overlap if walls are generated
        const int current_support_infill_overlap = (part.inset_count_to_generate > 0) ? default_support_infill_overlap : 0;

        //The support infill walls were generated separately, first. Always add them, regardless of how many densities we have.
        std::vector<VariableWidthLines> wall_toolpaths = part.wall_toolpaths;
    
        if ( ! wall_toolpaths.empty())
        {
            const GCodePathConfig& config = gcode_layer.configs_storage.support_infill_config[0];
            constexpr bool retract_before_outer_wall = false;
            constexpr coord_t wipe_dist = 0;
            const ZSeamConfig z_seam_config(EZSeamType::SHORTEST, gcode_layer.getLastPlannedPositionOrStartingPosition(), EZSeamCornerPrefType::Z_SEAM_CORNER_PREF_NONE, false);
            InsetOrderOptimizer wall_orderer(*this, storage, gcode_layer, infill_extruder.settings, extruder_nr,
                                            config, config, config, config,
                                            retract_before_outer_wall, wipe_dist, wipe_dist, extruder_nr, extruder_nr, z_seam_config, wall_toolpaths);
            added_something |= wall_orderer.addToLayer();
        }

        if((default_support_line_distance <= 0 && support_structure != ESupportStructure::TREE) || part.infill_area_per_combine_per_density.empty())
        {
            continue;
        }

        for(unsigned int combine_idx = 0; combine_idx < part.infill_area_per_combine_per_density[0].size(); ++combine_idx)
        {
            const coord_t support_line_width = default_support_line_width * (combine_idx + 1);

            Polygons support_polygons;
            std::vector<VariableWidthLines> wall_toolpaths_here;
            Polygons support_lines;
            const size_t max_density_idx = part.infill_area_per_combine_per_density.size() - 1;
            for(size_t density_idx = max_density_idx; (density_idx + 1) > 0; --density_idx)
            {
                if(combine_idx >= part.infill_area_per_combine_per_density[density_idx].size())
                {
                    continue;
                }

                const unsigned int density_factor = 2 << density_idx; // == pow(2, density_idx + 1)
                int support_line_distance_here = default_support_line_distance * density_factor; // the highest density infill combines with the next to create a grid with density_factor 1
                const int support_shift = support_line_distance_here / 2;
                if(density_idx == max_density_idx || support_pattern == EFillMethod::CROSS || support_pattern == EFillMethod::CROSS_3D)
                {
                    support_line_distance_here /= 2;
                }

                const Polygons& area = get_support_area(part.infill_area_per_combine_per_density[density_idx][combine_idx],
                                                        gcode_layer.getLayerNr(), support_pattern, support_line_width,
                                                        support_brim_line_count);

                constexpr size_t wall_count = 0; // Walls are generated somewhere else, so their layers aren't vertically combined.
                constexpr bool skip_stitching = false;
                const bool fill_gaps = density_idx == 0; //Only fill gaps for one of the densities.
                Infill infill_comp(support_pattern, zig_zaggify_infill, connect_polygons, area,
                                   support_line_width, support_line_distance_here, current_support_infill_overlap - (density_idx == max_density_idx ? 0 : wall_line_count * support_line_width),
                                   infill_multiplier, support_infill_angle, gcode_layer.z, support_shift,
                                   max_resolution, max_deviation,
                                   wall_count, infill_origin, skip_stitching, fill_gaps, support_connect_zigzags,
                                   use_endpieces, skip_some_zags, zag_skip_count, pocket_size);
                infill_comp.generate(wall_toolpaths_here, support_polygons, support_lines, infill_extruder.settings, storage.support.cross_fill_provider);
            }

            if (need_travel_to_end_of_last_spiral && infill_extruder.settings.get<bool>("magic_spiralize"))
            {
                if ((!wall_toolpaths.empty() || !support_polygons.empty() || !support_lines.empty()))
                {
                    int layer_nr = gcode_layer.getLayerNr();
                    if(layer_nr > (int)infill_extruder.settings.get<size_t>("bottom_layers"))
                    {
                        // bit of subtlety here... support is being used on a spiralized model and to ensure the travel move from the end of the last spiral
                        // to the start of the support does not go through the model we have to tell the slicer what the current location of the nozzle is
                        // by adding a travel move to the end vertex of the last spiral. Of course, if the slicer could track the final location on the previous
                        // layer then this wouldn't be necessary but that's not done due to the multi-threading.
                        const Polygons* last_wall_outline = storage.spiralize_wall_outlines[layer_nr - 1];
                        if (last_wall_outline != nullptr)
                        {
                            gcode_layer.addTravel((*last_wall_outline)[0][storage.spiralize_seam_vertex_indices[layer_nr - 1]]);
                            need_travel_to_end_of_last_spiral = false;
                        }
                    }
                }
            }

            setExtruder_addPrime(storage, gcode_layer, extruder_nr); // only switch extruder if we're sure we're going to switch
            gcode_layer.setIsInside(false); // going to print stuff outside print object, i.e. support

            const bool alternate_inset_direction = infill_extruder.settings.get<bool>("material_alternate_walls");
            const bool alternate_layer_print_direction = alternate_inset_direction && gcode_layer.getLayerNr() % 2 == 1;

            if(!support_polygons.empty())
            {
                constexpr bool force_comb_retract = false;
                gcode_layer.addTravel(support_polygons[0][0], force_comb_retract);

                const ZSeamConfig& z_seam_config = ZSeamConfig();
                constexpr coord_t wall_0_wipe_dist = 0;
                constexpr bool spiralize = false;
                constexpr Ratio flow_ratio = 1.0_r;
                constexpr bool always_retract = false;
                const std::optional<Point> start_near_location = std::optional<Point>();

                gcode_layer.addPolygonsByOptimizer
                (
                    support_polygons,
                    gcode_layer.configs_storage.support_infill_config[combine_idx],
                    z_seam_config,
                    wall_0_wipe_dist,
                    spiralize,
                    flow_ratio,
                    always_retract,
                    alternate_layer_print_direction,
                    start_near_location
                );
                added_something = true;
            }

            if(!support_lines.empty())
            {
                constexpr bool enable_travel_optimization = false;
                constexpr coord_t wipe_dist = 0;
                constexpr Ratio flow_ratio = 1.0;
                const std::optional<Point> near_start_location = std::optional<Point>();
                constexpr double fan_speed = GCodePathConfig::FAN_SPEED_DEFAULT;

                gcode_layer.addLinesByOptimizer
                (
                    support_lines,
                    gcode_layer.configs_storage.support_infill_config[combine_idx],
                    (support_pattern == EFillMethod::ZIG_ZAG) ? SpaceFillType::PolyLines : SpaceFillType::Lines,
                    enable_travel_optimization,
                    wipe_dist,
                    flow_ratio,
                    near_start_location,
                    fan_speed,
                    alternate_layer_print_direction
                );

                added_something = true;
            }

            //If we're printing with a support wall, that support wall generates gap filling as well.
            //If not, the pattern may still generate gap filling (if it's connected infill or zigzag). We still want to print those.
            if(wall_line_count == 0 && !wall_toolpaths_here.empty())
            {
                const GCodePathConfig& config = gcode_layer.configs_storage.support_infill_config[0];
                constexpr bool retract_before_outer_wall = false;
                constexpr coord_t wipe_dist = 0;
                constexpr coord_t simplify_curvature = 0;
                const ZSeamConfig z_seam_config(EZSeamType::SHORTEST, gcode_layer.getLastPlannedPositionOrStartingPosition(), EZSeamCornerPrefType::Z_SEAM_CORNER_PREF_NONE, simplify_curvature);
                InsetOrderOptimizer wall_orderer(*this, storage, gcode_layer, infill_extruder.settings, extruder_nr,
                                                config, config, config, config,
                                                retract_before_outer_wall, wipe_dist, wipe_dist, extruder_nr, extruder_nr, z_seam_config, wall_toolpaths_here);
                added_something |= wall_orderer.addToLayer();
            }
        }
    }

    return added_something;
}


bool FffGcodeWriter::addSupportRoofsToGCode(const SliceDataStorage& storage, LayerPlan& gcode_layer) const
{
    const SupportLayer& support_layer = storage.support.supportLayers[std::max(0, gcode_layer.getLayerNr())];

    if (!storage.support.generated 
        || gcode_layer.getLayerNr() > storage.support.layer_nr_max_filled_layer 
        || support_layer.support_roof.empty())
    {
        return false; //No need to generate support roof if there's no support.
    }

    const size_t roof_extruder_nr = Application::getInstance().current_slice->scene.current_mesh_group->settings.get<ExtruderTrain&>("support_roof_extruder_nr").extruder_nr;
    const ExtruderTrain& roof_extruder = Application::getInstance().current_slice->scene.extruders[roof_extruder_nr];

    const EFillMethod pattern = roof_extruder.settings.get<EFillMethod>("support_roof_pattern");
    AngleDegrees fill_angle = 0;
    if (!storage.support.support_roof_angles.empty())
    {
        // handle negative layer numbers
        int divisor = static_cast<int>(storage.support.support_roof_angles.size());
        int index = ((gcode_layer.getLayerNr() % divisor) + divisor) % divisor;
        fill_angle = storage.support.support_roof_angles.at(index);
    }
    const bool zig_zaggify_infill = pattern == EFillMethod::ZIG_ZAG;
    const bool connect_polygons = false; // connections might happen in mid air in between the infill lines
    constexpr coord_t support_roof_overlap = 0; // the roofs should never be expanded outwards
    constexpr size_t infill_multiplier = 1;
    constexpr coord_t extra_infill_shift = 0;
    constexpr size_t wall_line_count = 0;
    const Point infill_origin;
    constexpr bool skip_stitching = false;
    constexpr bool fill_gaps = true;
    constexpr bool use_endpieces = true;
    constexpr bool connected_zigzags = false;
    constexpr bool skip_some_zags = false;
    constexpr size_t zag_skip_count = 0;
    constexpr coord_t pocket_size = 0;
    const coord_t max_resolution = roof_extruder.settings.get<coord_t>("meshfix_maximum_resolution");
    const coord_t max_deviation = roof_extruder.settings.get<coord_t>("meshfix_maximum_deviation");

    coord_t support_roof_line_distance = roof_extruder.settings.get<coord_t>("support_roof_line_distance");
    const coord_t support_roof_line_width = roof_extruder.settings.get<coord_t>("support_roof_line_width");
    if (gcode_layer.getLayerNr() == 0 && support_roof_line_distance < 2 * support_roof_line_width)
    { // if roof is dense
        support_roof_line_distance *= roof_extruder.settings.get<Ratio>("initial_layer_line_width_factor");
    }

    Polygons infill_outline = support_layer.support_roof;
    Polygons wall;
    // make sure there is a wall if this is on the first layer
    if (gcode_layer.getLayerNr() == 0)
    {
        wall = support_layer.support_roof.offset(-support_roof_line_width / 2);
        infill_outline = wall.offset(-support_roof_line_width / 2);
    }

    Infill roof_computation(
        pattern, zig_zaggify_infill, connect_polygons, infill_outline, gcode_layer.configs_storage.support_roof_config.getLineWidth(),
        support_roof_line_distance, support_roof_overlap, infill_multiplier, fill_angle, gcode_layer.z, extra_infill_shift,
        max_resolution, max_deviation,
        wall_line_count, infill_origin, skip_stitching, fill_gaps, connected_zigzags, use_endpieces, skip_some_zags, zag_skip_count, pocket_size
        );
    Polygons roof_polygons;
    std::vector<VariableWidthLines> roof_paths;
    Polygons roof_lines;
    roof_computation.generate(roof_paths, roof_polygons, roof_lines, roof_extruder.settings);
    if ((gcode_layer.getLayerNr() == 0 && wall.empty()) || (gcode_layer.getLayerNr() > 0 && roof_paths.empty() && roof_polygons.empty() && roof_lines.empty()))
    {
        return false; //We didn't create any support roof.
    }
    setExtruder_addPrime(storage, gcode_layer, roof_extruder_nr);
    gcode_layer.setIsInside(false); // going to print stuff outside print object, i.e. support
    if (gcode_layer.getLayerNr() == 0)
    {
        gcode_layer.addPolygonsByOptimizer(wall, gcode_layer.configs_storage.support_roof_config);
    }
    if ( ! roof_polygons.empty())
    {
        constexpr bool force_comb_retract = false;
        gcode_layer.addTravel(roof_polygons[0][0], force_comb_retract);
        gcode_layer.addPolygonsByOptimizer(roof_polygons, gcode_layer.configs_storage.support_roof_config);
    }
    if ( ! roof_paths.empty())
    {
        const GCodePathConfig& config = gcode_layer.configs_storage.support_roof_config;
        constexpr bool retract_before_outer_wall = false;
        constexpr coord_t wipe_dist = 0;
        const ZSeamConfig z_seam_config(EZSeamType::SHORTEST, gcode_layer.getLastPlannedPositionOrStartingPosition(), EZSeamCornerPrefType::Z_SEAM_CORNER_PREF_NONE, false);

        InsetOrderOptimizer wall_orderer(*this, storage, gcode_layer, roof_extruder.settings, roof_extruder_nr,
                                         config, config, config, config,
                                         retract_before_outer_wall, wipe_dist, wipe_dist, roof_extruder_nr, roof_extruder_nr, z_seam_config, roof_paths);
        wall_orderer.addToLayer();
    }
    gcode_layer.addLinesByOptimizer(roof_lines, gcode_layer.configs_storage.support_roof_config, (pattern == EFillMethod::ZIG_ZAG) ? SpaceFillType::PolyLines : SpaceFillType::Lines);
    return true;
}

bool FffGcodeWriter::addSupportBottomsToGCode(const SliceDataStorage& storage, LayerPlan& gcode_layer) const
{
    const SupportLayer& support_layer = storage.support.supportLayers[std::max(0, gcode_layer.getLayerNr())];

    if (!storage.support.generated 
        || gcode_layer.getLayerNr() > storage.support.layer_nr_max_filled_layer 
        || support_layer.support_bottom.empty())
    {
        return false; //No need to generate support bottoms if there's no support.
    }

    const size_t bottom_extruder_nr = Application::getInstance().current_slice->scene.current_mesh_group->settings.get<ExtruderTrain&>("support_bottom_extruder_nr").extruder_nr;
    const ExtruderTrain& bottom_extruder = Application::getInstance().current_slice->scene.extruders[bottom_extruder_nr];

    const EFillMethod pattern = bottom_extruder.settings.get<EFillMethod>("support_bottom_pattern");
    AngleDegrees fill_angle = 0;
    if (!storage.support.support_bottom_angles.empty())
    {
        // handle negative layer numbers
        int divisor = static_cast<int>(storage.support.support_bottom_angles.size());
        int index = ((gcode_layer.getLayerNr() % divisor) + divisor) % divisor;
        fill_angle = storage.support.support_bottom_angles.at(index);
    }
    const bool zig_zaggify_infill = pattern == EFillMethod::ZIG_ZAG;
    const bool connect_polygons = true; // less retractions and less moves only make the bottoms easier to print
    constexpr coord_t support_bottom_overlap = 0; // the bottoms should never be expanded outwards
    constexpr size_t infill_multiplier = 1;
    constexpr coord_t extra_infill_shift = 0;
    constexpr size_t wall_line_count = 0;
    const Point infill_origin;
    constexpr bool skip_stitching = false;
    constexpr bool fill_gaps = true;
    constexpr bool use_endpieces = true;
    constexpr bool connected_zigzags = false;
    constexpr bool skip_some_zags = false;
    constexpr int zag_skip_count = 0;
    constexpr coord_t pocket_size = 0;
    const coord_t max_resolution = bottom_extruder.settings.get<coord_t>("meshfix_maximum_resolution");
    const coord_t max_deviation = bottom_extruder.settings.get<coord_t>("meshfix_maximum_deviation");

    const coord_t support_bottom_line_distance = bottom_extruder.settings.get<coord_t>("support_bottom_line_distance"); // note: no need to apply initial line width factor; support bottoms cannot exist on the first layer
    Infill bottom_computation(
        pattern, zig_zaggify_infill, connect_polygons, support_layer.support_bottom, gcode_layer.configs_storage.support_bottom_config.getLineWidth(),
        support_bottom_line_distance, support_bottom_overlap, infill_multiplier, fill_angle, gcode_layer.z, extra_infill_shift,
        max_resolution, max_deviation,
        wall_line_count, infill_origin, skip_stitching, fill_gaps, connected_zigzags, use_endpieces, skip_some_zags, zag_skip_count, pocket_size
        );
    Polygons bottom_polygons;
    std::vector<VariableWidthLines> bottom_paths;
    Polygons bottom_lines;
    bottom_computation.generate(bottom_paths, bottom_polygons, bottom_lines, bottom_extruder.settings);
    if (bottom_paths.empty() && bottom_polygons.empty() && bottom_lines.empty())
    {
        return false;
    }
    setExtruder_addPrime(storage, gcode_layer, bottom_extruder_nr);
    gcode_layer.setIsInside(false); // going to print stuff outside print object, i.e. support
    if (!bottom_polygons.empty())
    {
        constexpr bool force_comb_retract = false;
        gcode_layer.addTravel(bottom_polygons[0][0], force_comb_retract);
        gcode_layer.addPolygonsByOptimizer(bottom_polygons, gcode_layer.configs_storage.support_bottom_config);
    }
    if (! bottom_paths.empty())
    {
        const GCodePathConfig& config = gcode_layer.configs_storage.support_bottom_config;
        constexpr bool retract_before_outer_wall = false;
        constexpr coord_t wipe_dist = 0;
        const ZSeamConfig z_seam_config(EZSeamType::SHORTEST, gcode_layer.getLastPlannedPositionOrStartingPosition(), EZSeamCornerPrefType::Z_SEAM_CORNER_PREF_NONE, false);

        InsetOrderOptimizer wall_orderer(*this, storage, gcode_layer, bottom_extruder.settings, bottom_extruder_nr,
                                         config, config, config, config,
                                         retract_before_outer_wall, wipe_dist, wipe_dist, bottom_extruder_nr, bottom_extruder_nr, z_seam_config, bottom_paths);
        wall_orderer.addToLayer();
    }
    gcode_layer.addLinesByOptimizer(bottom_lines, gcode_layer.configs_storage.support_bottom_config, (pattern == EFillMethod::ZIG_ZAG) ? SpaceFillType::PolyLines : SpaceFillType::Lines);
    return true;
}

void FffGcodeWriter::setExtruder_addPrime(const SliceDataStorage& storage, LayerPlan& gcode_layer, const size_t extruder_nr) const
{
    const size_t outermost_prime_tower_extruder = storage.primeTower.extruder_order[0];

    const size_t previous_extruder = gcode_layer.getExtruder();
    if (previous_extruder == extruder_nr &&
        !(gcode_layer.getLayerNr() > -static_cast<LayerIndex>(Raft::getFillerLayerCount()) && extruder_nr == outermost_prime_tower_extruder) &&
        !(gcode_layer.getLayerNr() == -static_cast<LayerIndex>(Raft::getFillerLayerCount()))) //No unnecessary switches, unless switching to extruder for the outer shell of the prime tower.
    {
        return;
    }
    const bool extruder_changed = gcode_layer.setExtruder(extruder_nr);

    if (extruder_changed)
    {
        if (extruder_prime_layer_nr[extruder_nr] == gcode_layer.getLayerNr())
        {
            const ExtruderTrain& train = Application::getInstance().current_slice->scene.extruders[extruder_nr];

            // We always prime an extruder, but whether it will be a prime blob/poop depends on if prime blob is enabled.
            // This is decided in GCodeExport::writePrimeTrain().
            if (train.settings.get<bool>("prime_blob_enable")) // Don't travel to the prime-blob position if not enabled though.
            {
                bool prime_pos_is_abs = train.settings.get<bool>("extruder_prime_pos_abs");
                Point prime_pos = Point(train.settings.get<coord_t>("extruder_prime_pos_x"), train.settings.get<coord_t>("extruder_prime_pos_y"));
                gcode_layer.addTravel(prime_pos_is_abs ? prime_pos : gcode_layer.getLastPlannedPositionOrStartingPosition() + prime_pos);
                gcode_layer.planPrime();
            }
            else
            {
                // Otherwise still prime, but don't do any other travels.
                gcode_layer.planPrime(0.0);
            }
        }

        if (gcode_layer.getLayerNr() == 0 && !gcode_layer.getSkirtBrimIsPlanned(extruder_nr))
        {
            processSkirtBrim(storage, gcode_layer, extruder_nr);
        }
    }


    // When the first layer of the prime tower is printed with one material only, do not prime another material on the
    // first layer again.
    if ((((gcode_layer.getLayerNr() > 0) && extruder_changed) || ((gcode_layer.getLayerNr() == 0) && storage.primeTower.multiple_extruders_on_first_layer)) || (extruder_nr == outermost_prime_tower_extruder))
    {
        addPrimeTower(storage, gcode_layer, previous_extruder);
    }
}

void FffGcodeWriter::addPrimeTower(const SliceDataStorage& storage, LayerPlan& gcode_layer, const size_t prev_extruder) const
{
    if (!Application::getInstance().current_slice->scene.current_mesh_group->settings.get<bool>("prime_tower_enable"))
    {
        return;
    }

    storage.primeTower.addToGcode(storage, gcode_layer, prev_extruder, gcode_layer.getExtruder());
}

void FffGcodeWriter::finalize()
{
    const Settings& mesh_group_settings = Application::getInstance().current_slice->scene.current_mesh_group->settings;
    if (mesh_group_settings.get<bool>("machine_heated_bed"))
    {
        gcode.writeBedTemperatureCommand(0); //Cool down the bed (M140).
        //Nozzles are cooled down automatically after the last time they are used (which might be earlier than the end of the print).
    }
    if (mesh_group_settings.get<bool>("machine_heated_build_volume") && mesh_group_settings.get<Temperature>("build_volume_temperature") != 0)
    {
        gcode.writeBuildVolumeTemperatureCommand(0); //Cool down the build volume.
    }

    const Duration print_time = gcode.getSumTotalPrintTimes();
    std::vector<double> filament_used;
    std::vector<std::string> material_ids;
    std::vector<bool> extruder_is_used;
    const Scene& scene = Application::getInstance().current_slice->scene;
    for (size_t extruder_nr = 0; extruder_nr < scene.extruders.size(); extruder_nr++)
    {
        filament_used.emplace_back(gcode.getTotalFilamentUsed(extruder_nr));
        material_ids.emplace_back(scene.extruders[extruder_nr].settings.get<std::string>("material_guid"));
        extruder_is_used.push_back(gcode.getExtruderIsUsed(extruder_nr));
    }
    std::string prefix = gcode.getFileHeader(extruder_is_used, &print_time, filament_used, material_ids);
    if (!Application::getInstance().communication->isSequential())
    {
        Application::getInstance().communication->sendGCodePrefix(prefix);
        Application::getInstance().communication->sendSliceUUID(slice_uuid);
    }
    else
    {
        log("Gcode header after slicing:\n");
        log("%s", prefix.c_str());
        log("End of gcode header.\n");
    }
    if (mesh_group_settings.get<bool>("acceleration_enabled"))
    {
        gcode.writePrintAcceleration(mesh_group_settings.get<Acceleration>("machine_acceleration"));
        gcode.writeTravelAcceleration(mesh_group_settings.get<Acceleration>("machine_acceleration"));
    }
    if (mesh_group_settings.get<bool>("jerk_enabled"))
    {
        gcode.writeJerk(mesh_group_settings.get<Velocity>("machine_max_jerk_xy"));
    }

    const std::string end_gcode = mesh_group_settings.get<std::string>("machine_end_gcode");

    if (end_gcode.length() > 0 && mesh_group_settings.get<bool>("relative_extrusion"))
    {
        gcode.writeExtrusionMode(false); // ensure absolute extrusion mode is set before the end gcode
    }
    gcode.finalize(end_gcode.c_str());

    // set extrusion mode back to "normal"
    const bool set_relative_extrusion_mode = (gcode.getFlavor() == EGCodeFlavor::REPRAP);
    gcode.writeExtrusionMode(set_relative_extrusion_mode);
    for (size_t e = 0; e < Application::getInstance().current_slice->scene.extruders.size(); e++)
    {
        gcode.writeTemperatureCommand(e, 0, false);
    }

    gcode.writeComment("End of Gcode");
    /*
    the profile string below can be executed since the M25 doesn't end the gcode on an UMO and when printing via USB.
    gcode.writeCode("M25 ;Stop reading from this point on.");
    gcode.writeComment("Cura profile string:");
    gcode.writeComment(FffProcessor::getInstance()->getAllLocalSettingsString() + FffProcessor::getInstance()->getProfileString());
    */
}


}//namespace cura
<|MERGE_RESOLUTION|>--- conflicted
+++ resolved
@@ -1,4 +1,3 @@
-<<<<<<< HEAD
 // Copyright (c) 2022 Ultimaker B.V.
 // CuraEngine is released under the terms of the AGPLv3 or higher.
 
@@ -6,35 +5,27 @@
 #include <limits> // numeric_limits
 #include <algorithm>
 #include <optional>
-=======
-//  Copyright (c) 2022 Ultimaker B.V.
-//  CuraEngine is released under the terms of the AGPLv3 or higher.
->>>>>>> d2c79dc5
-
+
+#include "Application.h"
+#include "bridge.h"
+#include "communication/Communication.h" //To send layer view data.
+#include "ExtruderTrain.h"
 #include "FffGcodeWriter.h"
-#include "Application.h"
-#include "ExtruderTrain.h"
 #include "FffProcessor.h"
+#include "utils/ThreadPool.h"
+#include "infill.h"
 #include "InsetOrderOptimizer.h"
 #include "LayerPlan.h"
-#include "Slice.h"
-#include "WallToolPaths.h"
-#include "bridge.h"
-#include "communication/Communication.h" //To send layer view data.
-#include "infill.h"
 #include "progress/Progress.h"
 #include "raft.h"
-#include "utils/Simplify.h" //Removing micro-segments created by offsetting.
-#include "utils/ThreadPool.h"
+#include "Slice.h"
 #include "utils/linearAlg2D.h"
 #include "utils/math.h"
 #include "utils/orderOptimizer.h"
-#include <algorithm>
+#include "utils/Simplify.h" //Removing micro-segments created by offsetting.
+#include "WallToolPaths.h"
 #include <boost/uuid/random_generator.hpp> //For generating a UUID.
 #include <boost/uuid/uuid_io.hpp> //For generating a UUID.
-#include <limits> // numeric_limits
-#include <list>
-#include <optional>
 
 namespace cura
 {
