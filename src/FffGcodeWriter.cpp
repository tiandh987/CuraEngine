--- conflicted
+++ resolved
@@ -1061,11 +1061,7 @@
         //    later in the print a prime tower is needed.
         //  - prime tower is already printed this layer (only applicable for more than 2 extruders).
         //    The setExtruder_addPrime takes care of this.
-<<<<<<< HEAD
-        if (extruder_nr != extruder_order.front().extruder_nr || extruder_order.size() == 1)
-=======
         if (extruder_nr != extruder_order.front() || (extruder_order.size() == 1 && layer_nr >= 0) || extruder_nr == 0)
->>>>>>> 1d88e6c9
         {
             setExtruder_addPrime(storage, gcode_layer, extruder_nr);
         }
@@ -1096,11 +1092,7 @@
         // Always print a prime tower before switching extruder. Unless:
         //  - The prime tower is already printed this layer (setExtruder_addPrime takes care of this).
         //  - this is the last extruder of the layer, since the next layer will start with the same extruder.
-<<<<<<< HEAD
-        if (extruder_nr != extruder_order.back().extruder_nr)
-=======
         if (extruder_nr != extruder_order.back() && layer_nr >= 0)
->>>>>>> 1d88e6c9
         {
             setExtruder_addPrime(storage, gcode_layer, extruder_nr);
         }
@@ -1408,15 +1400,12 @@
     std::vector<bool> extruder_is_used_on_this_layer = storage.getExtrudersUsed(layer_nr);
     PrimeTowerMethod method = mesh_group_settings.get<PrimeTowerMethod>("prime_tower_mode");
 
-<<<<<<< HEAD
     // Make a temp list with the potential ordered extruders
     std::vector<size_t> ordered_extruders;
     ordered_extruders.push_back(start_extruder);
-    for (size_t extruder_nr = 0; extruder_nr < extruder_count; extruder_nr++)
-=======
+
     // The outermost prime tower extruder is always used if there is a prime tower, apart on layers with negative index (e.g. for the raft)
     if (mesh_group_settings.get<bool>("prime_tower_enable") && /*layer_nr >= 0 &&*/ layer_nr <= storage.max_print_height_second_to_last_extruder)
->>>>>>> 1d88e6c9
     {
         if (extruder_nr != start_extruder)
         {
