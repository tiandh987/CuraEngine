//Copyright (c) 2021 Ultimaker B.V.
//CuraEngine is released under the terms of the AGPLv3 or higher.

#include <list>
#include <limits> // numeric_limits

#include "Application.h"
#include "bridge.h"
#include "ExtruderTrain.h"
#include "FffGcodeWriter.h"
#include "FffProcessor.h"
#include "GcodeLayerThreader.h"
#include "infill.h"
#include "InsetOrderOptimizer.h"
#include "LayerPlan.h"
#include "raft.h"
#include "Slice.h"
#include "wallOverlap.h"
#include "communication/Communication.h" //To send layer view data.
#include "progress/Progress.h"
#include "utils/math.h"
#include "utils/orderOptimizer.h"

#define OMP_MAX_ACTIVE_LAYERS_PROCESSED 30 // TODO: hardcoded-value for the max number of layers being in the pipeline while writing away and destroying layers in a multi-threaded context

namespace cura
{

FffGcodeWriter::FffGcodeWriter()
: max_object_height(0)
, layer_plan_buffer(gcode)
{
    for (unsigned int extruder_nr = 0; extruder_nr < MAX_EXTRUDERS; extruder_nr++)
    { // initialize all as max layer_nr, so that they get updated to the lowest layer on which they are used.
        extruder_prime_layer_nr[extruder_nr] = std::numeric_limits<int>::max();
    }
}

void FffGcodeWriter::writeGCode(SliceDataStorage& storage, TimeKeeper& time_keeper)
{
    const size_t start_extruder_nr = getStartExtruder(storage);
    gcode.preSetup(start_extruder_nr);

    Scene& scene = Application::getInstance().current_slice->scene;
    if (scene.current_mesh_group == scene.mesh_groups.begin()) //First mesh group.
    {
        gcode.resetTotalPrintTimeAndFilament();
        gcode.setInitialAndBuildVolumeTemps(start_extruder_nr);
    }

    Application::getInstance().communication->beginGCode();

    setConfigFanSpeedLayerTime();

    setConfigRetraction(storage);

    setConfigWipe(storage);

    if (scene.current_mesh_group == scene.mesh_groups.begin())
    {
        processStartingCode(storage, start_extruder_nr);
    }
    else
    {
        processNextMeshGroupCode(storage);
    }

    size_t total_layers = 0;
    for (SliceMeshStorage& mesh : storage.meshes)
    {
        if (mesh.isPrinted()) //No need to process higher layers if the non-printed meshes are higher than the normal meshes.
        {
            total_layers = std::max(total_layers, mesh.layers.size());
        }

        setInfillAndSkinAngles(mesh);
    }

    setSupportAngles(storage);
    
    gcode.writeLayerCountComment(total_layers);

    { // calculate the mesh order for each extruder
        const size_t extruder_count = Application::getInstance().current_slice->scene.extruders.size();
        mesh_order_per_extruder.clear(); // Might be not empty in case of sequential printing. 
        mesh_order_per_extruder.reserve(extruder_count);
        for (size_t extruder_nr = 0; extruder_nr < extruder_count; extruder_nr++)
        {
            mesh_order_per_extruder.push_back(calculateMeshOrder(storage, extruder_nr));
        }
    }
    calculateExtruderOrderPerLayer(storage);
    calculatePrimeLayerPerExtruder(storage);

    if (scene.current_mesh_group->settings.get<bool>("magic_spiralize"))
    {
        findLayerSeamsForSpiralize(storage, total_layers);
    }

    int process_layer_starting_layer_nr = 0;
    const bool has_raft = scene.current_mesh_group->settings.get<EPlatformAdhesion>("adhesion_type") == EPlatformAdhesion::RAFT;
    if (has_raft)
    {
        processRaft(storage);
        // process filler layers to fill the airgap with helper object (support etc) so that they stick better to the raft.
        // only process the filler layers if there is anything to print in them.
        for (bool extruder_is_used_in_filler_layers : storage.getExtrudersUsed(-1))
        {
            if (extruder_is_used_in_filler_layers)
            {
                process_layer_starting_layer_nr = -Raft::getFillerLayerCount();
                break;
            }
        }
    }


    const std::function<LayerPlan* (int)>& produce_item =
        [&storage, total_layers, this](int layer_nr)
        {
            LayerPlan& gcode_layer = processLayer(storage, layer_nr, total_layers);
            return &gcode_layer;
        };
    const std::function<void (LayerPlan*)>& consume_item =
        [this, total_layers](LayerPlan* gcode_layer)
        {
            Progress::messageProgress(Progress::Stage::EXPORT, std::max(0, gcode_layer->getLayerNr()) + 1, total_layers);
            layer_plan_buffer.handle(*gcode_layer, gcode);
        };
    const unsigned int max_task_count = OMP_MAX_ACTIVE_LAYERS_PROCESSED;
    GcodeLayerThreader<LayerPlan> threader(
        process_layer_starting_layer_nr
        , static_cast<int>(total_layers)
        , produce_item
        , consume_item
        , max_task_count
    );

    // process all layers, process buffer for preheating and minimal layer time etc, write layers to gcode:
    threader.run();

    layer_plan_buffer.flush();

    Progress::messageProgressStage(Progress::Stage::FINISH, &time_keeper);

    //Store the object height for when we are printing multiple objects, as we need to clear every one of them when moving to the next position.
    max_object_height = std::max(max_object_height, storage.model_max.z);


    constexpr bool force = true;
    gcode.writeRetraction(storage.retraction_config_per_extruder[gcode.getExtruderNr()], force); // retract after finishing each meshgroup
}

unsigned int FffGcodeWriter::findSpiralizedLayerSeamVertexIndex(const SliceDataStorage& storage, const SliceMeshStorage& mesh, const int layer_nr, const int last_layer_nr)
{
    const SliceLayer& layer = mesh.layers[layer_nr];

    // last_layer_nr will be < 0 until we have processed the first non-empty layer
    if (last_layer_nr < 0)
    {
        // If the user has specified a z-seam location, use the vertex closest to that location for the seam vertex
        // in the first layer that has a part with insets. This allows the user to alter the seam start location which
        // could be useful if the spiralization has a problem with a particular seam path.
        Point seam_pos(0, 0);
        if (mesh.settings.get<EZSeamType>("z_seam_type") == EZSeamType::USER_SPECIFIED)
        {
            seam_pos = mesh.getZSeamHint();
        }
        return PolygonUtils::findClosest(seam_pos, layer.parts[0].insets[0][0]).point_idx;
    }
    else
    {
        // note that the code below doesn't assume that last_layer_nr is one less than layer_nr but the print is going
        // to come out pretty weird if that isn't true as it implies that there are empty layers

        ConstPolygonRef last_wall = (*storage.spiralize_wall_outlines[last_layer_nr])[0];
        ConstPolygonRef wall = layer.parts[0].insets[0][0];
        const int n_points = wall.size();
        Point last_wall_seam_vertex = last_wall[storage.spiralize_seam_vertex_indices[last_layer_nr]];

        // seam_vertex_idx is going to be the index of the seam vertex in the current wall polygon
        // initially we choose the vertex that is closest to the seam vertex in the last spiralized layer processed

        int seam_vertex_idx = PolygonUtils::findNearestVert(last_wall_seam_vertex, wall);

        // now we check that the vertex following the seam vertex is to the left of the seam vertex in the last layer
        // and if it isn't, we move forward

        if (vSize(last_wall_seam_vertex - wall[seam_vertex_idx]) >= mesh.settings.get<coord_t>("meshfix_maximum_resolution"))
        {
            // get the inward normal of the last layer seam vertex
            Point last_wall_seam_vertex_inward_normal = PolygonUtils::getVertexInwardNormal(last_wall, storage.spiralize_seam_vertex_indices[last_layer_nr]);

            // create a vector from the normal so that we can then test the vertex following the candidate seam vertex to make sure it is on the correct side
            Point last_wall_seam_vertex_vector = last_wall_seam_vertex + last_wall_seam_vertex_inward_normal;

            // now test the vertex following the candidate seam vertex and if it lies to the left of the vector, it's good to use
            float a = LinearAlg2D::getAngleLeft(last_wall_seam_vertex_vector, last_wall_seam_vertex, wall[(seam_vertex_idx + 1) % n_points]);

            if (a <= 0 || a >= M_PI)
            {
                // the vertex was not on the left of the vector so move the seam vertex on
                seam_vertex_idx = (seam_vertex_idx + 1) % n_points;
                a = LinearAlg2D::getAngleLeft(last_wall_seam_vertex_vector, last_wall_seam_vertex, wall[(seam_vertex_idx + 1) % n_points]);
            }
        }

        return seam_vertex_idx;
    }
}

void FffGcodeWriter::findLayerSeamsForSpiralize(SliceDataStorage& storage, size_t total_layers)
{
    // The spiral has to continue on in an anti-clockwise direction from where the last layer finished, it can't jump backwards

    // we track the seam position for each layer and ensure that the seam position for next layer continues in the right direction

    storage.spiralize_wall_outlines.assign(total_layers, nullptr); // default is no information available
    storage.spiralize_seam_vertex_indices.assign(total_layers, 0);

    int last_layer_nr = -1; // layer number of the last non-empty layer processed (for any extruder or mesh)

    for (unsigned layer_nr = 0; layer_nr < total_layers; ++layer_nr)
    {
        bool done_this_layer = false;

        // iterate through extruders until we find a mesh that has a part with insets
        const std::vector<size_t>& extruder_order = extruder_order_per_layer[layer_nr];
        for (unsigned int extruder_idx = 0; !done_this_layer && extruder_idx < extruder_order.size(); ++extruder_idx)
        {
            const size_t extruder_nr = extruder_order[extruder_idx];
            // iterate through this extruder's meshes until we find a part with insets
            const std::vector<size_t>& mesh_order = mesh_order_per_extruder[extruder_nr];
            for (unsigned int mesh_idx : mesh_order)
            {
                SliceMeshStorage& mesh = storage.meshes[mesh_idx];
                // if this mesh has layer data for this layer process it
                if (!done_this_layer && mesh.layers.size() > layer_nr)
                {
                    SliceLayer& layer = mesh.layers[layer_nr];
                    // if the first part in the layer (if any) has insets, process it
                    if (layer.parts.size() != 0 && layer.parts[0].insets.size() != 0)
                    {
                        // save the seam vertex index for this layer as we need it to determine the seam vertex index for the next layer
                        storage.spiralize_seam_vertex_indices[layer_nr] = findSpiralizedLayerSeamVertexIndex(storage, mesh, layer_nr, last_layer_nr);
                        // save the wall outline for this layer so it can be used in the spiralize interpolation calculation
                        storage.spiralize_wall_outlines[layer_nr] = &layer.parts[0].insets[0];
                        last_layer_nr = layer_nr;
                        // ignore any further meshes/extruders for this layer
                        done_this_layer = true;
                    }
                }
            }
        }
    }
}

void FffGcodeWriter::setConfigFanSpeedLayerTime()
{
    for (const ExtruderTrain& train : Application::getInstance().current_slice->scene.extruders)
    {
        fan_speed_layer_time_settings_per_extruder.emplace_back();
        FanSpeedLayerTimeSettings& fan_speed_layer_time_settings = fan_speed_layer_time_settings_per_extruder.back();
        fan_speed_layer_time_settings.cool_min_layer_time = train.settings.get<Duration>("cool_min_layer_time");
        fan_speed_layer_time_settings.cool_min_layer_time_fan_speed_max = train.settings.get<Duration>("cool_min_layer_time_fan_speed_max");
        fan_speed_layer_time_settings.cool_fan_speed_0 = train.settings.get<Ratio>("cool_fan_speed_0") * 100.0;
        fan_speed_layer_time_settings.cool_fan_speed_min = train.settings.get<Ratio>("cool_fan_speed_min") * 100.0;
        fan_speed_layer_time_settings.cool_fan_speed_max = train.settings.get<Ratio>("cool_fan_speed_max") * 100.0;
        fan_speed_layer_time_settings.cool_min_speed = train.settings.get<Velocity>("cool_min_speed");
        fan_speed_layer_time_settings.cool_fan_full_layer = train.settings.get<LayerIndex>("cool_fan_full_layer");
        if (!train.settings.get<bool>("cool_fan_enabled"))
        {
            fan_speed_layer_time_settings.cool_fan_speed_0 = 0;
            fan_speed_layer_time_settings.cool_fan_speed_min = 0;
            fan_speed_layer_time_settings.cool_fan_speed_max = 0;
        }
    }
}

void FffGcodeWriter::setConfigRetraction(SliceDataStorage& storage) 
{
    Scene& scene = Application::getInstance().current_slice->scene;
    for (size_t extruder_index = 0; extruder_index < scene.extruders.size(); extruder_index++)
    {
        ExtruderTrain& train = scene.extruders[extruder_index];
        RetractionConfig& retraction_config = storage.retraction_config_per_extruder[extruder_index];
        retraction_config.distance = (train.settings.get<bool>("retraction_enable")) ? train.settings.get<double>("retraction_amount") : 0; //Retraction distance in mm.
        retraction_config.prime_volume = train.settings.get<double>("retraction_extra_prime_amount"); //Extra prime volume in mm^3.
        retraction_config.speed = train.settings.get<Velocity>("retraction_retract_speed");
        retraction_config.primeSpeed = train.settings.get<Velocity>("retraction_prime_speed");
        retraction_config.zHop = train.settings.get<coord_t>("retraction_hop");
        retraction_config.retraction_min_travel_distance = train.settings.get<coord_t>("retraction_min_travel");
        retraction_config.retraction_extrusion_window = train.settings.get<double>("retraction_extrusion_window"); //Window to count retractions in in mm of extruded filament.
        retraction_config.retraction_count_max = train.settings.get<size_t>("retraction_count_max");

        RetractionConfig& switch_retraction_config = storage.extruder_switch_retraction_config_per_extruder[extruder_index];
        switch_retraction_config.distance = train.settings.get<double>("switch_extruder_retraction_amount"); //Retraction distance in mm.
        switch_retraction_config.prime_volume = 0.0;
        switch_retraction_config.speed = train.settings.get<Velocity>("switch_extruder_retraction_speed");
        switch_retraction_config.primeSpeed = train.settings.get<Velocity>("switch_extruder_prime_speed");
        switch_retraction_config.zHop = train.settings.get<coord_t>("retraction_hop_after_extruder_switch_height");
        switch_retraction_config.retraction_min_travel_distance = 0; // no limitation on travel distance for an extruder switch retract
        switch_retraction_config.retraction_extrusion_window = 99999.9; // so that extruder switch retractions won't affect the retraction buffer (extruded_volume_at_previous_n_retractions)
        switch_retraction_config.retraction_count_max = 9999999; // extruder switch retraction is never limited
    }
}

void FffGcodeWriter::setConfigWipe(SliceDataStorage& storage)
{
    Scene& scene = Application::getInstance().current_slice->scene;
    for (size_t extruder_index = 0; extruder_index < scene.extruders.size(); extruder_index++)
    {
        ExtruderTrain& train = scene.extruders[extruder_index];
        WipeScriptConfig& wipe_config = storage.wipe_config_per_extruder[extruder_index];

        wipe_config.retraction_enable = train.settings.get<bool>("wipe_retraction_enable");
        wipe_config.retraction_config.distance = train.settings.get<double>("wipe_retraction_amount");
        wipe_config.retraction_config.speed = train.settings.get<Velocity>("wipe_retraction_retract_speed");
        wipe_config.retraction_config.primeSpeed = train.settings.get<Velocity>("wipe_retraction_prime_speed");
        wipe_config.retraction_config.prime_volume = train.settings.get<double>("wipe_retraction_extra_prime_amount");
        wipe_config.retraction_config.retraction_min_travel_distance = 0;
        wipe_config.retraction_config.retraction_extrusion_window = std::numeric_limits<double>::max();
        wipe_config.retraction_config.retraction_count_max = std::numeric_limits<size_t>::max();

        wipe_config.pause = train.settings.get<Duration>("wipe_pause");

        wipe_config.hop_enable = train.settings.get<bool>("wipe_hop_enable");
        wipe_config.hop_amount = train.settings.get<coord_t>("wipe_hop_amount");
        wipe_config.hop_speed = train.settings.get<Velocity>("wipe_hop_speed");

        wipe_config.brush_pos_x = train.settings.get<coord_t>("wipe_brush_pos_x");
        wipe_config.repeat_count = train.settings.get<size_t>("wipe_repeat_count");
        wipe_config.move_distance = train.settings.get<coord_t>("wipe_move_distance");
        wipe_config.move_speed = train.settings.get<Velocity>("speed_travel");
        wipe_config.max_extrusion_mm3 = train.settings.get<double>("max_extrusion_before_wipe");
        wipe_config.clean_between_layers = train.settings.get<bool>("clean_between_layers");
    }
}

unsigned int FffGcodeWriter::getStartExtruder(const SliceDataStorage& storage)
{
    const Settings& mesh_group_settings = Application::getInstance().current_slice->scene.current_mesh_group->settings;
    size_t start_extruder_nr = mesh_group_settings.get<ExtruderTrain&>("adhesion_extruder_nr").extruder_nr;
    if (mesh_group_settings.get<EPlatformAdhesion>("adhesion_type") == EPlatformAdhesion::NONE)
    {
        if (mesh_group_settings.get<bool>("support_enable") && mesh_group_settings.get<bool>("support_brim_enable"))
        {
            start_extruder_nr = mesh_group_settings.get<ExtruderTrain&>("support_infill_extruder_nr").extruder_nr;
        }
        else
        {
            std::vector<bool> extruder_is_used = storage.getExtrudersUsed();
            for (size_t extruder_nr = 0; extruder_nr < extruder_is_used.size(); extruder_nr++)
            {
                start_extruder_nr = extruder_nr;
                if (extruder_is_used[extruder_nr])
                {
                    break;
                }
            }
        }
    }
    assert(start_extruder_nr < Application::getInstance().current_slice->scene.extruders.size() && "start_extruder_nr must be a valid extruder");
    return start_extruder_nr;
}

void FffGcodeWriter::setInfillAndSkinAngles(SliceMeshStorage& mesh)
{
    if (mesh.infill_angles.size() == 0)
    {
        mesh.infill_angles = mesh.settings.get<std::vector<AngleDegrees>>("infill_angles");
        if (mesh.infill_angles.size() == 0)
        {
            // user has not specified any infill angles so use defaults
            const EFillMethod infill_pattern = mesh.settings.get<EFillMethod>("infill_pattern");
            if (infill_pattern == EFillMethod::CROSS || infill_pattern == EFillMethod::CROSS_3D)
            {
                mesh.infill_angles.push_back(22); // put most infill lines in between 45 and 0 degrees
            }
            else
            {
                mesh.infill_angles.push_back(45); // generally all infill patterns use 45 degrees
                if (infill_pattern == EFillMethod::LINES || infill_pattern == EFillMethod::ZIG_ZAG)
                {
                    // lines and zig zag patterns default to also using 135 degrees
                    mesh.infill_angles.push_back(135);
                }
            }
        }
    }

    if (mesh.roofing_angles.size() == 0)
    {
        mesh.roofing_angles = mesh.settings.get<std::vector<AngleDegrees>>("roofing_angles");
        if (mesh.roofing_angles.size() == 0)
        {
            // user has not specified any infill angles so use defaults
            mesh.roofing_angles.push_back(45);
            mesh.roofing_angles.push_back(135);
        }
    }

    if (mesh.skin_angles.size() == 0)
    {
        mesh.skin_angles = mesh.settings.get<std::vector<AngleDegrees>>("skin_angles");
        if (mesh.skin_angles.size() == 0)
        {
            // user has not specified any infill angles so use defaults
            mesh.skin_angles.push_back(45);
            mesh.skin_angles.push_back(135);
        }
    }
}

void FffGcodeWriter::setSupportAngles(SliceDataStorage& storage)
{
    const Settings& mesh_group_settings = Application::getInstance().current_slice->scene.current_mesh_group->settings;
    const ExtruderTrain& support_infill_extruder = mesh_group_settings.get<ExtruderTrain&>("support_infill_extruder_nr");
    storage.support.support_infill_angles = support_infill_extruder.settings.get<std::vector<AngleDegrees>>("support_infill_angles");
    if (storage.support.support_infill_angles.empty())
    {
        storage.support.support_infill_angles.push_back(0);
    }

    const ExtruderTrain& support_extruder_nr_layer_0 = mesh_group_settings.get<ExtruderTrain&>("support_extruder_nr_layer_0");
    storage.support.support_infill_angles_layer_0 = support_extruder_nr_layer_0.settings.get<std::vector<AngleDegrees>>("support_infill_angles");
    if (storage.support.support_infill_angles_layer_0.empty())
    {
        storage.support.support_infill_angles_layer_0.push_back(0);
    }

    auto getInterfaceAngles = [&storage](const ExtruderTrain& extruder, const std::string& interface_angles_setting, const EFillMethod pattern, const std::string& interface_height_setting)
    {
        std::vector<AngleDegrees> angles = extruder.settings.get<std::vector<AngleDegrees>>(interface_angles_setting);
        if (angles.empty())
        {
            if (pattern == EFillMethod::CONCENTRIC)
            {
                angles.push_back(0); //Concentric has no rotation.
            }
            else if (pattern == EFillMethod::TRIANGLES)
            {
                angles.push_back(90); //Triangular support interface shouldn't alternate every layer.
            }
            else
            {
                for (const SliceMeshStorage& mesh : storage.meshes)
                {
                    if (mesh.settings.get<coord_t>(interface_height_setting) >= 2 * Application::getInstance().current_slice->scene.current_mesh_group->settings.get<coord_t>("layer_height"))
                    {
                        //Some roofs are quite thick.
                        //Alternate between the two kinds of diagonal: / and \ .
                        angles.push_back(45);
                        angles.push_back(135);
                    }
                }
                if (angles.empty())
                {
                    angles.push_back(90); //Perpendicular to support lines.
                }
            }
        }
        return angles;
    };

    const ExtruderTrain& roof_extruder = mesh_group_settings.get<ExtruderTrain&>("support_roof_extruder_nr");
    storage.support.support_roof_angles = getInterfaceAngles(roof_extruder, "support_roof_angles", roof_extruder.settings.get<EFillMethod>("support_roof_pattern"), "support_roof_height");

    const ExtruderTrain& bottom_extruder = mesh_group_settings.get<ExtruderTrain&>("support_bottom_extruder_nr");
    storage.support.support_bottom_angles = getInterfaceAngles(bottom_extruder, "support_bottom_angles", bottom_extruder.settings.get<EFillMethod>("support_bottom_pattern"), "support_bottom_height");
}

void FffGcodeWriter::processInitialLayerTemperature(const SliceDataStorage& storage, const size_t start_extruder_nr)
{
    std::vector<bool> extruder_is_used = storage.getExtrudersUsed();
    Scene& scene = Application::getInstance().current_slice->scene;
    const size_t num_extruders = scene.extruders.size();

    if (gcode.getFlavor() == EGCodeFlavor::GRIFFIN)
    {
        ExtruderTrain& train = scene.extruders[start_extruder_nr];
        constexpr bool wait = true;
        const Temperature print_temp_0 = train.settings.get<Temperature>("material_print_temperature_layer_0");
        const Temperature print_temp_here = (print_temp_0 != 0) ? print_temp_0 : train.settings.get<Temperature>("material_print_temperature");
        gcode.writeTemperatureCommand(start_extruder_nr, print_temp_here, wait);
    }
    else if (gcode.getFlavor() != EGCodeFlavor::ULTIGCODE)
    {
        if (num_extruders > 1 || gcode.getFlavor() == EGCodeFlavor::REPRAP)
        {
            std::ostringstream tmp;
            tmp << "T" << start_extruder_nr;
            gcode.writeLine(tmp.str().c_str());
        }

        if (scene.current_mesh_group->settings.get<bool>("material_bed_temp_prepend"))
        {
            if (scene.current_mesh_group->settings.get<bool>("machine_heated_bed"))
            {
                const Temperature bed_temp = scene.current_mesh_group->settings.get<Temperature>("material_bed_temperature_layer_0");
                if (bed_temp != 0)
                {
                    gcode.writeBedTemperatureCommand(bed_temp, scene.current_mesh_group->settings.get<bool>("material_bed_temp_wait"));
                }
            }
        }

        if (scene.current_mesh_group->settings.get<bool>("material_print_temp_prepend"))
        {
            for (unsigned extruder_nr = 0; extruder_nr < num_extruders; extruder_nr++)
            {
                if (extruder_is_used[extruder_nr])
                {
                    const ExtruderTrain& train = scene.extruders[extruder_nr];
                    Temperature extruder_temp;
                    if (extruder_nr == start_extruder_nr)
                    {
                        const Temperature print_temp_0 = train.settings.get<Temperature>("material_print_temperature_layer_0");
                        extruder_temp = (print_temp_0 != 0) ? print_temp_0 : train.settings.get<Temperature>("material_print_temperature");
                    }
                    else
                    {
                        extruder_temp = train.settings.get<Temperature>("material_standby_temperature");
                    }
                    gcode.writeTemperatureCommand(extruder_nr, extruder_temp);
                }
            }
            if (scene.current_mesh_group->settings.get<bool>("material_print_temp_wait"))
            {
                for (unsigned extruder_nr = 0; extruder_nr < num_extruders; extruder_nr++)
                {
                    if (extruder_is_used[extruder_nr])
                    {
                        const ExtruderTrain& train = scene.extruders[extruder_nr];
                        Temperature extruder_temp;
                        if (extruder_nr == start_extruder_nr)
                        {
                            const Temperature print_temp_0 = train.settings.get<Temperature>("material_print_temperature_layer_0");
                            extruder_temp = (print_temp_0 != 0) ? print_temp_0 : train.settings.get<Temperature>("material_print_temperature");
                        }
                        else
                        {
                            extruder_temp = train.settings.get<Temperature>("material_standby_temperature");
                        }
                        gcode.writeTemperatureCommand(extruder_nr, extruder_temp, true);
                    }
                }
            }
        }
    }
}

void FffGcodeWriter::processStartingCode(const SliceDataStorage& storage, const size_t start_extruder_nr)
{
    std::vector<bool> extruder_is_used = storage.getExtrudersUsed();
    if (Application::getInstance().communication->isSequential()) //If we must output the g-code sequentially, we must already place the g-code header here even if we don't know the exact time/material usages yet.
    {
        std::string prefix = gcode.getFileHeader(extruder_is_used);
        gcode.writeCode(prefix.c_str());
    }

    gcode.writeComment("Generated with Cura_SteamEngine " VERSION);

    if (gcode.getFlavor() == EGCodeFlavor::GRIFFIN)
    {
        std::ostringstream tmp;
        tmp << "T" << start_extruder_nr;
        gcode.writeLine(tmp.str().c_str());
    }
    else
    {
        processInitialLayerTemperature(storage, start_extruder_nr);
    }

    const Settings& mesh_group_settings = Application::getInstance().current_slice->scene.current_mesh_group->settings;

    gcode.writeExtrusionMode(false); // ensure absolute extrusion mode is set before the start gcode
    gcode.writeCode(mesh_group_settings.get<std::string>("machine_start_gcode").c_str());

    // in case of shared nozzle assume that the machine-start gcode reset the extruders as per machine description
    if (Application::getInstance().current_slice->scene.settings.get<bool>("machine_extruders_share_nozzle"))
    {
        for (const ExtruderTrain& train : Application::getInstance().current_slice->scene.extruders)
        {
            gcode.resetExtruderToPrimed(train.extruder_nr, train.settings.get<double>("machine_extruders_shared_nozzle_initial_retraction"));
        }
    }

    if (mesh_group_settings.get<bool>("machine_heated_build_volume"))
    {
        gcode.writeBuildVolumeTemperatureCommand(mesh_group_settings.get<Temperature>("build_volume_temperature"));
    }

    Application::getInstance().communication->sendCurrentPosition(gcode.getPositionXY());
    gcode.startExtruder(start_extruder_nr);

    if (gcode.getFlavor() == EGCodeFlavor::BFB)
    {
        gcode.writeComment("enable auto-retraction");
        std::ostringstream tmp;
        tmp << "M227 S" << (mesh_group_settings.get<coord_t>("retraction_amount") * 2560 / 1000) << " P" << (mesh_group_settings.get<coord_t>("retraction_amount") * 2560 / 1000);
        gcode.writeLine(tmp.str().c_str());
    }
    else if (gcode.getFlavor() == EGCodeFlavor::GRIFFIN)
    { // initialize extruder trains
        ExtruderTrain& train = Application::getInstance().current_slice->scene.extruders[start_extruder_nr];
        processInitialLayerTemperature(storage, start_extruder_nr);
        gcode.writePrimeTrain(train.settings.get<Velocity>("speed_travel"));
        extruder_prime_layer_nr[start_extruder_nr] = std::numeric_limits<int>::min(); // set to most negative number so that layer processing never primes this extruder any more.
        const RetractionConfig& retraction_config = storage.retraction_config_per_extruder[start_extruder_nr];
        gcode.writeRetraction(retraction_config);
    }
    if (mesh_group_settings.get<bool>("relative_extrusion"))
    {
        gcode.writeExtrusionMode(true);
    }
    if (gcode.getFlavor() != EGCodeFlavor::GRIFFIN)
    {
        if (mesh_group_settings.get<bool>("retraction_enable"))
        {
            // ensure extruder is zeroed
            gcode.resetExtrusionValue();

            // retract before first travel move
            gcode.writeRetraction(storage.retraction_config_per_extruder[start_extruder_nr]);
        }
    }
    gcode.setExtruderFanNumber(start_extruder_nr);
}

void FffGcodeWriter::processNextMeshGroupCode(const SliceDataStorage& storage)
{
    gcode.writeFanCommand(0);
    gcode.setZ(max_object_height + 5000);

    Application::getInstance().communication->sendCurrentPosition(gcode.getPositionXY());
    gcode.writeTravel(gcode.getPositionXY(), Application::getInstance().current_slice->scene.extruders[gcode.getExtruderNr()].settings.get<Velocity>("speed_travel"));
    Point start_pos(storage.model_min.x, storage.model_min.y);
    gcode.writeTravel(start_pos, Application::getInstance().current_slice->scene.extruders[gcode.getExtruderNr()].settings.get<Velocity>("speed_travel"));

    const Settings& mesh_group_settings = Application::getInstance().current_slice->scene.current_mesh_group->settings;
    if (mesh_group_settings.get<bool>("machine_heated_bed") && mesh_group_settings.get<Temperature>("material_bed_temperature_layer_0") != 0)
    {
        const bool wait = mesh_group_settings.get<bool>("material_bed_temp_wait");
        gcode.writeBedTemperatureCommand(mesh_group_settings.get<Temperature>("material_bed_temperature_layer_0"), wait);
    }

    processInitialLayerTemperature(storage, gcode.getExtruderNr());
}
    
void FffGcodeWriter::processRaft(const SliceDataStorage& storage)
{
    Settings& mesh_group_settings = Application::getInstance().current_slice->scene.current_mesh_group->settings;
    size_t extruder_nr = mesh_group_settings.get<ExtruderTrain&>("adhesion_extruder_nr").extruder_nr;
    const ExtruderTrain& train = Application::getInstance().current_slice->scene.extruders[extruder_nr];

    coord_t z = 0;
    const LayerIndex initial_raft_layer_nr = -Raft::getTotalExtraLayers();

    // some infill config for all lines infill generation below
    constexpr int offset_from_poly_outline = 0;
    constexpr double fill_overlap = 0; // raft line shouldn't be expanded - there is no boundary polygon printed
    constexpr int infill_multiplier = 1; // rafts use single lines
    constexpr int extra_infill_shift = 0;
    coord_t max_resolution = mesh_group_settings.get<ExtruderTrain&>("adhesion_extruder_nr").settings.get<coord_t>("meshfix_maximum_resolution");
    coord_t max_deviation = mesh_group_settings.get<ExtruderTrain&>("adhesion_extruder_nr").settings.get<coord_t>("meshfix_maximum_deviation");

    Polygons raft_polygons; // should remain empty, since we only have the lines pattern for the raft...
    std::optional<Point> last_planned_position = std::optional<Point>();

    unsigned int current_extruder_nr = extruder_nr;

    { // raft base layer
        LayerIndex layer_nr = initial_raft_layer_nr;
        const coord_t layer_height = train.settings.get<coord_t>("raft_base_thickness");
        z += layer_height;
        const coord_t comb_offset = train.settings.get<coord_t>("raft_base_line_spacing");

        std::vector<FanSpeedLayerTimeSettings> fan_speed_layer_time_settings_per_extruder_raft_base = fan_speed_layer_time_settings_per_extruder; // copy so that we change only the local copy
        for (FanSpeedLayerTimeSettings& fan_speed_layer_time_settings : fan_speed_layer_time_settings_per_extruder_raft_base)
        {
            double regular_fan_speed = train.settings.get<Ratio>("raft_base_fan_speed") * 100.0;
            fan_speed_layer_time_settings.cool_fan_speed_min = regular_fan_speed;
            fan_speed_layer_time_settings.cool_fan_speed_0 = regular_fan_speed; // ignore initial layer fan speed stuff
        }

        LayerPlan& gcode_layer = *new LayerPlan(storage, layer_nr, z, layer_height, extruder_nr, fan_speed_layer_time_settings_per_extruder_raft_base, comb_offset, train.settings.get<bool>("raft_base_line_width"), train.settings.get<coord_t>("travel_avoid_distance"));
        gcode_layer.setIsInside(true);

        gcode_layer.setExtruder(extruder_nr);

        Application::getInstance().communication->sendLayerComplete(layer_nr, z, layer_height);

        Polygons wall = storage.raftOutline.offset(-gcode_layer.configs_storage.raft_base_config.getLineWidth() / 2);
        wall.simplify(max_resolution, max_deviation); //Simplify because of a micron-movement created in corners when insetting a polygon that was offset with round joint type.
        gcode_layer.addPolygonsByOptimizer(wall, gcode_layer.configs_storage.raft_base_config);

        Polygons raftLines;
        double fill_angle = 0;
        constexpr bool zig_zaggify_infill = false;
        constexpr bool connect_polygons = true; // causes less jerks, so better adhesion

        constexpr int wall_line_count = 0;
        const Point& infill_origin = Point();
        Polygons* perimeter_gaps = nullptr;
        constexpr bool connected_zigzags = false;
        constexpr bool use_endpieces = true;
        constexpr bool skip_some_zags = false;
        constexpr int zag_skip_count = 0;
        constexpr coord_t pocket_size = 0;

        Infill infill_comp(
            EFillMethod::LINES, zig_zaggify_infill, connect_polygons, wall, offset_from_poly_outline, gcode_layer.configs_storage.raft_base_config.getLineWidth(), train.settings.get<coord_t>("raft_base_line_spacing"),
            fill_overlap, infill_multiplier, fill_angle, z, extra_infill_shift,
            max_resolution, max_deviation,
            wall_line_count, infill_origin, perimeter_gaps, connected_zigzags, use_endpieces, skip_some_zags, zag_skip_count, pocket_size
            );
        infill_comp.generate(raft_polygons, raftLines);
        gcode_layer.addLinesByOptimizer(raftLines, gcode_layer.configs_storage.raft_base_config, SpaceFillType::Lines);

        // When we use raft, we need to make sure that all used extruders for this print will get primed on the first raft layer,
        // and then switch back to the original extruder.
        std::vector<size_t> extruder_order = getUsedExtrudersOnLayerExcludingStartingExtruder(storage, extruder_nr, layer_nr);
        for (const size_t to_be_primed_extruder_nr : extruder_order)
        {
            setExtruder_addPrime(storage, gcode_layer, to_be_primed_extruder_nr);
            current_extruder_nr = to_be_primed_extruder_nr;
        }

        layer_plan_buffer.handle(gcode_layer, gcode);
        last_planned_position = gcode_layer.getLastPlannedPositionOrStartingPosition();
    }

    { // raft interface layer
        const LayerIndex layer_nr = initial_raft_layer_nr + 1;
        const coord_t layer_height = train.settings.get<coord_t>("raft_interface_thickness");
        z += layer_height;
        const coord_t comb_offset = train.settings.get<coord_t>("raft_interface_line_spacing");

        std::vector<FanSpeedLayerTimeSettings> fan_speed_layer_time_settings_per_extruder_raft_interface = fan_speed_layer_time_settings_per_extruder; // copy so that we change only the local copy
        for (FanSpeedLayerTimeSettings& fan_speed_layer_time_settings : fan_speed_layer_time_settings_per_extruder_raft_interface)
        {
            double regular_fan_speed = train.settings.get<Ratio>("raft_interface_fan_speed") * 100.0;
            fan_speed_layer_time_settings.cool_fan_speed_min = regular_fan_speed;
            fan_speed_layer_time_settings.cool_fan_speed_0 = regular_fan_speed; // ignore initial layer fan speed stuff
        }

        LayerPlan& gcode_layer = *new LayerPlan(storage, layer_nr, z, layer_height, current_extruder_nr, fan_speed_layer_time_settings_per_extruder_raft_interface, comb_offset, train.settings.get<coord_t>("raft_interface_line_width"), train.settings.get<coord_t>("travel_avoid_distance"));
        gcode_layer.setIsInside(true);

        gcode_layer.setExtruder(extruder_nr); // reset to extruder number, because we might have primed in the last layer
        current_extruder_nr = extruder_nr;

        Application::getInstance().communication->sendLayerComplete(layer_nr, z, layer_height);

        Polygons raft_outline_path = storage.raftOutline.offset(-gcode_layer.configs_storage.raft_interface_config.getLineWidth() / 2); //Do this manually because of micron-movement created in corners when insetting a polygon that was offset with round joint type.
        raft_outline_path.simplify(); //Remove those micron-movements.
        constexpr coord_t infill_outline_width = 0;
        Polygons raftLines;
        int offset_from_poly_outline = 0;
        AngleDegrees fill_angle = train.settings.get<size_t>("raft_surface_layers") > 0 ? 45 : 90;
        constexpr bool zig_zaggify_infill = true;
        constexpr bool connect_polygons = true; // why not?

        constexpr int wall_line_count = 0;
        const Point& infill_origin = Point();
        Polygons* perimeter_gaps = nullptr;
        constexpr bool connected_zigzags = false;
        constexpr bool use_endpieces = true;
        constexpr bool skip_some_zags = false;
        constexpr int zag_skip_count = 0;
        constexpr coord_t pocket_size = 0;

        Infill infill_comp(
            EFillMethod::ZIG_ZAG, zig_zaggify_infill, connect_polygons, raft_outline_path, offset_from_poly_outline, infill_outline_width, train.settings.get<coord_t>("raft_interface_line_spacing"),
            fill_overlap, infill_multiplier, fill_angle, z, extra_infill_shift,
            max_resolution, max_deviation,
            wall_line_count, infill_origin, perimeter_gaps, connected_zigzags, use_endpieces, skip_some_zags, zag_skip_count, pocket_size
            );
        infill_comp.generate(raft_polygons, raftLines);
        gcode_layer.addLinesByOptimizer(raftLines, gcode_layer.configs_storage.raft_interface_config, SpaceFillType::Lines, false, 0, 1.0, last_planned_position);

        layer_plan_buffer.handle(gcode_layer, gcode);
        last_planned_position = gcode_layer.getLastPlannedPositionOrStartingPosition();
    }
    
    coord_t layer_height = train.settings.get<coord_t>("raft_surface_thickness");

    for (LayerIndex raft_surface_layer = 1; static_cast<size_t>(raft_surface_layer) <= train.settings.get<size_t>("raft_surface_layers"); raft_surface_layer++)
    { // raft surface layers
        const LayerIndex layer_nr = initial_raft_layer_nr + 2 + raft_surface_layer - 1; // 2: 1 base layer, 1 interface layer
        z += layer_height;
        const coord_t comb_offset = train.settings.get<coord_t>("raft_surface_line_spacing");

        std::vector<FanSpeedLayerTimeSettings> fan_speed_layer_time_settings_per_extruder_raft_surface = fan_speed_layer_time_settings_per_extruder; // copy so that we change only the local copy
        for (FanSpeedLayerTimeSettings& fan_speed_layer_time_settings : fan_speed_layer_time_settings_per_extruder_raft_surface)
        {
            double regular_fan_speed = train.settings.get<Ratio>("raft_surface_fan_speed") * 100.0;
            fan_speed_layer_time_settings.cool_fan_speed_min = regular_fan_speed;
            fan_speed_layer_time_settings.cool_fan_speed_0 = regular_fan_speed; // ignore initial layer fan speed stuff
        }

        LayerPlan& gcode_layer = *new LayerPlan(storage, layer_nr, z, layer_height, extruder_nr, fan_speed_layer_time_settings_per_extruder_raft_surface, comb_offset, train.settings.get<coord_t>("raft_surface_line_width"), train.settings.get<coord_t>("travel_avoid_distance"));
        gcode_layer.setIsInside(true);

        // make sure that we are using the correct extruder to print raft
        gcode_layer.setExtruder(extruder_nr);
        current_extruder_nr = extruder_nr;

        Application::getInstance().communication->sendLayerComplete(layer_nr, z, layer_height);

        Polygons raft_outline_path = storage.raftOutline.offset(-gcode_layer.configs_storage.raft_surface_config.getLineWidth() / 2); //Do this manually because of micron-movement created in corners when insetting a polygon that was offset with round joint type.
        raft_outline_path.simplify(); //Remove those micron-movements.
        constexpr coord_t infill_outline_width = 0;
        Polygons raft_lines;
        int offset_from_poly_outline = 0;
        AngleDegrees fill_angle = 90 * raft_surface_layer;
        constexpr bool zig_zaggify_infill = true;

        constexpr size_t wall_line_count = 0;
        const Point& infill_origin = Point();
        Polygons* perimeter_gaps = nullptr;
        constexpr bool connected_zigzags = false;
        constexpr bool connect_polygons = false; // midway connections between polygons can make the surface less smooth
        constexpr bool use_endpieces = true;
        constexpr bool skip_some_zags = false;
        constexpr size_t zag_skip_count = 0;
        constexpr coord_t pocket_size = 0;

        Infill infill_comp(
            EFillMethod::ZIG_ZAG, zig_zaggify_infill, connect_polygons, raft_outline_path, offset_from_poly_outline, infill_outline_width, train.settings.get<coord_t>("raft_surface_line_spacing"),
            fill_overlap, infill_multiplier, fill_angle, z, extra_infill_shift,
            max_resolution, max_deviation,
            wall_line_count, infill_origin, perimeter_gaps, connected_zigzags, use_endpieces, skip_some_zags, zag_skip_count, pocket_size
            );
        infill_comp.generate(raft_polygons, raft_lines);
        gcode_layer.addLinesByOptimizer(raft_lines, gcode_layer.configs_storage.raft_surface_config, SpaceFillType::Lines, false, 0, 1.0, last_planned_position);

        layer_plan_buffer.handle(gcode_layer, gcode);
    }
}

LayerPlan& FffGcodeWriter::processLayer(const SliceDataStorage& storage, LayerIndex layer_nr, const size_t total_layers) const
{
    logDebug("GcodeWriter processing layer %i of %i\n", layer_nr, total_layers);

    const Settings& mesh_group_settings = Application::getInstance().current_slice->scene.current_mesh_group->settings;
    coord_t layer_thickness = mesh_group_settings.get<coord_t>("layer_height");
    coord_t z;
    bool include_helper_parts = true;
    if (layer_nr < 0)
    {
#ifdef DEBUG
        assert(mesh_group_settings.get<EPlatformAdhesion>("adhesion_type") == EPlatformAdhesion::RAFT && "negative layer_number means post-raft, pre-model layer!");
#endif // DEBUG
        const int filler_layer_count = Raft::getFillerLayerCount();
        layer_thickness = Raft::getFillerLayerHeight();
        z = Raft::getTotalThickness() + (filler_layer_count + layer_nr + 1) * layer_thickness;
    }
    else
    {
        z = storage.meshes[0].layers[layer_nr].printZ; // stub default
        // find printZ of first actual printed mesh
        for (const SliceMeshStorage& mesh : storage.meshes)
        {
            if (layer_nr >= static_cast<int>(mesh.layers.size())
                || mesh.settings.get<bool>("support_mesh")
                || mesh.settings.get<bool>("anti_overhang_mesh")
                || mesh.settings.get<bool>("cutting_mesh")
                || mesh.settings.get<bool>("infill_mesh"))
            {
                continue;
            }
            z = mesh.layers[layer_nr].printZ;
            layer_thickness = mesh.layers[layer_nr].thickness;
            break;
        }

        if (layer_nr == 0)
        {
            if (mesh_group_settings.get<EPlatformAdhesion>("adhesion_type") == EPlatformAdhesion::RAFT)
            {
                include_helper_parts = false;
            }
        }
    }

    const Scene& scene = Application::getInstance().current_slice->scene;
#pragma omp critical
    Application::getInstance().communication->sendLayerComplete(layer_nr, z, layer_thickness);

    coord_t avoid_distance = 0; // minimal avoid distance is zero
    const std::vector<bool> extruder_is_used = storage.getExtrudersUsed();
    for (size_t extruder_nr = 0; extruder_nr < scene.extruders.size(); extruder_nr++)
    {
        if (extruder_is_used[extruder_nr])
        {
            const ExtruderTrain& extruder = scene.extruders[extruder_nr];

            if (extruder.settings.get<bool>("travel_avoid_other_parts"))
            {
                avoid_distance = std::max(avoid_distance, extruder.settings.get<coord_t>("travel_avoid_distance"));
            }
        }
    }

    coord_t max_inner_wall_width = 0;
    for (const SliceMeshStorage& mesh : storage.meshes)
    {
        max_inner_wall_width = std::max(max_inner_wall_width, mesh.settings.get<coord_t>((mesh.settings.get<size_t>("wall_line_count") > 1) ? "wall_line_width_x" : "wall_line_width_0"));
        if (layer_nr == 0)
        {
            const ExtruderTrain& train = mesh.settings.get<ExtruderTrain&>((mesh.settings.get<size_t>("wall_line_count") > 1) ? "wall_0_extruder_nr" : "wall_x_extruder_nr");
            max_inner_wall_width *= train.settings.get<Ratio>("initial_layer_line_width_factor");
        }
    }
    const coord_t comb_offset_from_outlines = max_inner_wall_width * 2;

    assert(static_cast<LayerIndex>(extruder_order_per_layer_negative_layers.size()) + layer_nr >= 0 && "Layer numbers shouldn't get more negative than there are raft/filler layers");
    const std::vector<size_t>& extruder_order =
        (layer_nr < 0) ?
        extruder_order_per_layer_negative_layers[extruder_order_per_layer_negative_layers.size() + layer_nr]
        :
        extruder_order_per_layer[layer_nr];

    const coord_t first_outer_wall_line_width = scene.extruders[extruder_order.front()].settings.get<coord_t>("wall_line_width_0");
    LayerPlan& gcode_layer = *new LayerPlan(storage, layer_nr, z, layer_thickness, extruder_order.front(), fan_speed_layer_time_settings_per_extruder, comb_offset_from_outlines, first_outer_wall_line_width, avoid_distance);

    if (include_helper_parts && layer_nr == 0)
    { // process the skirt or the brim of the starting extruder.
        int extruder_nr = gcode_layer.getExtruder();
        if (storage.skirt_brim[extruder_nr].size() > 0)
        {
            processSkirtBrim(storage, gcode_layer, extruder_nr);
        }
    }
    if (include_helper_parts)
    { // handle shield(s) first in a layer so that chances are higher that the other nozzle is wiped (for the ooze shield)
        processOozeShield(storage, gcode_layer);

        processDraftShield(storage, gcode_layer);
    }

    const size_t support_roof_extruder_nr = mesh_group_settings.get<ExtruderTrain&>("support_roof_extruder_nr").extruder_nr;
    const size_t support_bottom_extruder_nr = mesh_group_settings.get<ExtruderTrain&>("support_bottom_extruder_nr").extruder_nr;
    const size_t support_infill_extruder_nr = (layer_nr <= 0) ? mesh_group_settings.get<ExtruderTrain&>("support_extruder_nr_layer_0").extruder_nr : mesh_group_settings.get<ExtruderTrain&>("support_infill_extruder_nr").extruder_nr;
    bool disable_path_optimisation = false;
    
    for (const size_t& extruder_nr : extruder_order)
    {
        if (include_helper_parts
            && (extruder_nr == support_infill_extruder_nr || extruder_nr == support_roof_extruder_nr || extruder_nr == support_bottom_extruder_nr))
        {
            addSupportToGCode(storage, gcode_layer, extruder_nr);
        }

        if (layer_nr >= 0)
        {
            const std::vector<size_t>& mesh_order = mesh_order_per_extruder[extruder_nr];
            for (size_t mesh_idx : mesh_order)
            {
                const SliceMeshStorage& mesh = storage.meshes[mesh_idx];
                const PathConfigStorage::MeshPathConfigs& mesh_config = gcode_layer.configs_storage.mesh_configs[mesh_idx];
                if (mesh.settings.get<ESurfaceMode>("magic_mesh_surface_mode") == ESurfaceMode::SURFACE)
                {
                    assert(extruder_nr == mesh.settings.get<ExtruderTrain&>("wall_0_extruder_nr").extruder_nr && "mesh surface mode should always only be printed with the outer wall extruder!");
                    addMeshLayerToGCode_meshSurfaceMode(storage, mesh, mesh_config, gcode_layer);
                }
                else
                {
                    addMeshLayerToGCode(storage, mesh, extruder_nr, mesh_config, gcode_layer);
                }
            }
        }
        // ensure we print the prime tower with this extruder, because the next layer begins with this extruder!
        // If this is not performed, the next layer might get two extruder switches...
        setExtruder_addPrime(storage, gcode_layer, extruder_nr);
    }

    if (include_helper_parts)
    { // add prime tower if it hasn't already been added
        const size_t prev_extruder = gcode_layer.getExtruder(); // most likely the same extruder as we are extruding with now

        if (gcode_layer.getLayerNr() != 0 || storage.primeTower.extruder_order[0] == prev_extruder)
        {
            addPrimeTower(storage, gcode_layer, prev_extruder);
        }
    }

    if (!disable_path_optimisation)
    {
        gcode_layer.optimizePaths(gcode.getPositionXY());
    }

    return gcode_layer;
}

bool FffGcodeWriter::getExtruderNeedPrimeBlobDuringFirstLayer(const SliceDataStorage& storage, const size_t extruder_nr) const
{
    bool need_prime_blob = false;
    switch (gcode.getFlavor())
    {
        case EGCodeFlavor::GRIFFIN:
            need_prime_blob = true;
            break;
        default:
            need_prime_blob = false; // TODO: change this once priming for other firmware types is implemented
            break;
    }

    // check the settings if the prime blob is disabled
    if (need_prime_blob)
    {
        const bool is_extruder_used_overall = storage.getExtrudersUsed()[extruder_nr];
        const bool extruder_prime_blob_enabled = storage.getExtruderPrimeBlobEnabled(extruder_nr);

        need_prime_blob = is_extruder_used_overall && extruder_prime_blob_enabled;
    }

    return need_prime_blob;
}

void FffGcodeWriter::processSkirtBrim(const SliceDataStorage& storage, LayerPlan& gcode_layer, unsigned int extruder_nr) const
{
    if (gcode_layer.getSkirtBrimIsPlanned(extruder_nr))
    {
        return;
    }
    const Polygons& original_skirt_brim = storage.skirt_brim[extruder_nr];
    gcode_layer.setSkirtBrimIsPlanned(extruder_nr);
    if (original_skirt_brim.size() == 0)
    {
        return;
    }
    // Start brim close to the prime location
    const ExtruderTrain& train = Application::getInstance().current_slice->scene.extruders[extruder_nr];
    Point start_close_to;
    if (train.settings.get<bool>("prime_blob_enable"))
    {
        const bool prime_pos_is_abs = train.settings.get<bool>("extruder_prime_pos_abs");
        const Point prime_pos(train.settings.get<coord_t>("extruder_prime_pos_x"), train.settings.get<coord_t>("extruder_prime_pos_y"));
        start_close_to = prime_pos_is_abs ? prime_pos : gcode_layer.getLastPlannedPositionOrStartingPosition() + prime_pos;
    }
    else
    {
        start_close_to = gcode_layer.getLastPlannedPositionOrStartingPosition();
    }

    Polygons first_skirt_brim;
    Polygons skirt_brim;
    // Plan parts that need to be printed first: for example, skirt needs to be printed before support-brim.
    for (size_t i_part = 0; i_part < original_skirt_brim.size(); ++i_part)
    {
        if (i_part < storage.skirt_brim_max_locked_part_order[extruder_nr])
        {
            first_skirt_brim.add(original_skirt_brim[i_part]);
        }
        else
        {
            skirt_brim.add(original_skirt_brim[i_part]);
        }
    }

    if (!first_skirt_brim.empty())
    {
        gcode_layer.addTravel(first_skirt_brim.back().closestPointTo(start_close_to));
        gcode_layer.addPolygonsByOptimizer(first_skirt_brim, gcode_layer.configs_storage.skirt_brim_config_per_extruder[extruder_nr]);
    }

    if (skirt_brim.empty())
    {
        return;
    }

    if (train.settings.get<bool>("brim_outside_only"))
    {
        gcode_layer.addTravel(skirt_brim.back().closestPointTo(start_close_to));
        gcode_layer.addPolygonsByOptimizer(skirt_brim, gcode_layer.configs_storage.skirt_brim_config_per_extruder[extruder_nr]);
    }
    else
    {
        Polygons outer_brim, inner_brim;
        for(unsigned int index = 0; index < skirt_brim.size(); index++)
        {
            ConstPolygonRef polygon = skirt_brim[index];
            if(polygon.area() > 0)
            {
                outer_brim.add(polygon);
            }
            else
            {
                inner_brim.add(polygon);
            }
        }

        if (! outer_brim.empty())
        {
            gcode_layer.addTravel(outer_brim.back().closestPointTo(start_close_to));
            gcode_layer.addPolygonsByOptimizer(outer_brim, gcode_layer.configs_storage.skirt_brim_config_per_extruder[extruder_nr]);
        }

        if (! inner_brim.empty())
        {
            //Add polygon in reverse order
            const coord_t wall_0_wipe_dist = 0;
            const bool spiralize = false;
            const float flow_ratio = 1.0;
            const bool always_retract = false;
            const bool reverse_order = true;
            gcode_layer.addPolygonsByOptimizer(inner_brim, gcode_layer.configs_storage.skirt_brim_config_per_extruder[extruder_nr], nullptr, ZSeamConfig(), wall_0_wipe_dist, spiralize, flow_ratio, always_retract, reverse_order);
        }
    }
}

void FffGcodeWriter::processOozeShield(const SliceDataStorage& storage, LayerPlan& gcode_layer) const
{
    unsigned int layer_nr = std::max(0, gcode_layer.getLayerNr());
    if (layer_nr == 0 && Application::getInstance().current_slice->scene.current_mesh_group->settings.get<EPlatformAdhesion>("adhesion_type") == EPlatformAdhesion::BRIM)
    {
        return; // ooze shield already generated by brim
    }
    if (storage.oozeShield.size() > 0 && layer_nr < storage.oozeShield.size())
    {
        gcode_layer.addPolygonsByOptimizer(storage.oozeShield[layer_nr], gcode_layer.configs_storage.skirt_brim_config_per_extruder[0]);
    }
}

void FffGcodeWriter::processDraftShield(const SliceDataStorage& storage, LayerPlan& gcode_layer) const
{
    const Settings& mesh_group_settings = Application::getInstance().current_slice->scene.current_mesh_group->settings;
    const LayerIndex layer_nr = std::max(0, gcode_layer.getLayerNr());
    if (storage.draft_protection_shield.size() == 0)
    {
        return;
    }
    if (!mesh_group_settings.get<bool>("draft_shield_enabled"))
    {
        return;
    }
    if (layer_nr == 0 && Application::getInstance().current_slice->scene.current_mesh_group->settings.get<EPlatformAdhesion>("adhesion_type") == EPlatformAdhesion::BRIM)
    {
        return; // draft shield already generated by brim
    }

    if (mesh_group_settings.get<DraftShieldHeightLimitation>("draft_shield_height_limitation") == DraftShieldHeightLimitation::LIMITED)
    {
        const coord_t draft_shield_height = mesh_group_settings.get<coord_t>("draft_shield_height");
        const coord_t layer_height_0 = mesh_group_settings.get<coord_t>("layer_height_0");
        const coord_t layer_height = mesh_group_settings.get<coord_t>("layer_height");
        const LayerIndex max_screen_layer = (draft_shield_height - layer_height_0) / layer_height + 1;
        if (layer_nr > max_screen_layer)
        {
            return;
        }
    }

    gcode_layer.addPolygonsByOptimizer(storage.draft_protection_shield, gcode_layer.configs_storage.skirt_brim_config_per_extruder[0]);
}

void FffGcodeWriter::calculateExtruderOrderPerLayer(const SliceDataStorage& storage)
{
    size_t last_extruder;
    // set the initial extruder of this meshgroup
    Scene& scene = Application::getInstance().current_slice->scene;
    if (scene.current_mesh_group == scene.mesh_groups.begin())
    { // first meshgroup
        last_extruder = getStartExtruder(storage);
    }
    else
    {
        last_extruder = gcode.getExtruderNr();
    }
    for (LayerIndex layer_nr = -Raft::getTotalExtraLayers(); layer_nr < static_cast<LayerIndex>(storage.print_layer_count); layer_nr++)
    {
        std::vector<std::vector<size_t>>& extruder_order_per_layer_here = (layer_nr < 0) ? extruder_order_per_layer_negative_layers : extruder_order_per_layer;
        extruder_order_per_layer_here.push_back(getUsedExtrudersOnLayerExcludingStartingExtruder(storage, last_extruder, layer_nr));
        last_extruder = extruder_order_per_layer_here.back().back();
    }
}

void FffGcodeWriter::calculatePrimeLayerPerExtruder(const SliceDataStorage& storage)
{
    for(LayerIndex layer_nr = -Raft::getTotalExtraLayers(); layer_nr < static_cast<LayerIndex>(storage.print_layer_count); ++layer_nr)
    {
        const std::vector<bool> used_extruders = storage.getExtrudersUsed(layer_nr);
        for(size_t extruder_nr = 0; extruder_nr < used_extruders.size(); ++extruder_nr)
        {
            if(used_extruders[extruder_nr])
            {
                extruder_prime_layer_nr[extruder_nr] = std::min(extruder_prime_layer_nr[extruder_nr], layer_nr);
            }
        }
    }
}

std::vector<size_t> FffGcodeWriter::getUsedExtrudersOnLayerExcludingStartingExtruder(const SliceDataStorage& storage, const size_t start_extruder, const LayerIndex& layer_nr) const
{
    const Settings& mesh_group_settings = Application::getInstance().current_slice->scene.current_mesh_group->settings;
    size_t extruder_count = Application::getInstance().current_slice->scene.extruders.size();
    assert(static_cast<int>(extruder_count) > 0);
    std::vector<size_t> ret;
    ret.push_back(start_extruder);
    std::vector<bool> extruder_is_used_on_this_layer = storage.getExtrudersUsed(layer_nr);

    //The outermost prime tower extruder is always used if there is a prime tower, apart on layers with negative index (e.g. for the raft)
    if (mesh_group_settings.get<bool>("prime_tower_enable") && layer_nr >= 0 && layer_nr <= storage.max_print_height_second_to_last_extruder)
    {
        extruder_is_used_on_this_layer[storage.primeTower.extruder_order[0]] = true;
    }

    // check if we are on the first layer
    if ((mesh_group_settings.get<EPlatformAdhesion>("adhesion_type") == EPlatformAdhesion::RAFT && layer_nr == -static_cast<LayerIndex>(Raft::getTotalExtraLayers()))
        || (mesh_group_settings.get<EPlatformAdhesion>("adhesion_type") != EPlatformAdhesion::RAFT && layer_nr == 0))
    {
        // check if we need prime blob on the first layer
        for (size_t used_idx = 0; used_idx < extruder_is_used_on_this_layer.size(); used_idx++)
        {
            if (getExtruderNeedPrimeBlobDuringFirstLayer(storage, used_idx))
            {
                extruder_is_used_on_this_layer[used_idx] = true;
            }
        }
    }

    for (size_t extruder_nr = 0; extruder_nr < extruder_count; extruder_nr++)
    {
        if (extruder_nr == start_extruder)
        { // skip the current extruder, it's the one we started out planning
            continue;
        }
        if (!extruder_is_used_on_this_layer[extruder_nr])
        {
            continue;
        }
        ret.push_back(extruder_nr);
    }
    assert(ret.size() <= (size_t)extruder_count && "Not more extruders may be planned in a layer than there are extruders!");
    return ret;
}

std::vector<size_t> FffGcodeWriter::calculateMeshOrder(const SliceDataStorage& storage, const size_t extruder_nr) const
{
    OrderOptimizer<size_t> mesh_idx_order_optimizer;

    std::vector<MeshGroup>::iterator mesh_group = Application::getInstance().current_slice->scene.current_mesh_group;
    for (unsigned int mesh_idx = 0; mesh_idx < storage.meshes.size(); mesh_idx++)
    {
        const SliceMeshStorage& mesh = storage.meshes[mesh_idx];
        if (mesh.getExtruderIsUsed(extruder_nr))
        {
            const Mesh& mesh_data = mesh_group->meshes[mesh_idx];
            const Point3 middle = (mesh_data.getAABB().min + mesh_data.getAABB().max) / 2;
            mesh_idx_order_optimizer.addItem(Point(middle.x, middle.y), mesh_idx);
        }
    }
    const ExtruderTrain& train = Application::getInstance().current_slice->scene.extruders[extruder_nr];
    const Point layer_start_position(train.settings.get<coord_t>("layer_start_x"), train.settings.get<coord_t>("layer_start_y"));
    std::list<size_t> mesh_indices_order = mesh_idx_order_optimizer.optimize(layer_start_position);

    std::vector<size_t> ret;
    ret.reserve(mesh_indices_order.size());

    for(size_t i: mesh_indices_order)
    {
        const size_t mesh_idx = mesh_idx_order_optimizer.items[i].second;
        ret.push_back(mesh_idx);
    }
    return ret;
}

void FffGcodeWriter::addMeshLayerToGCode_meshSurfaceMode(const SliceDataStorage& storage, const SliceMeshStorage& mesh, const PathConfigStorage::MeshPathConfigs& mesh_config, LayerPlan& gcode_layer) const
{
    if (gcode_layer.getLayerNr() > mesh.layer_nr_max_filled_layer)
    {
        return;
    }

    if (mesh.settings.get<bool>("anti_overhang_mesh") || mesh.settings.get<bool>("support_mesh"))
    {
        return;
    }

    setExtruder_addPrime(storage, gcode_layer, mesh.settings.get<ExtruderTrain&>("wall_0_extruder_nr").extruder_nr);

    const SliceLayer* layer = &mesh.layers[gcode_layer.getLayerNr()];


    Polygons polygons;
    for (const SliceLayerPart& part : layer->parts)
    {
        polygons.add(part.outline);
    }

    ZSeamConfig z_seam_config(mesh.settings.get<EZSeamType>("z_seam_type"), mesh.getZSeamHint(), mesh.settings.get<EZSeamCornerPrefType>("z_seam_corner"));
    const bool spiralize = Application::getInstance().current_slice->scene.current_mesh_group->settings.get<bool>("magic_spiralize");
    gcode_layer.addPolygonsByOptimizer(polygons, mesh_config.inset0_config, nullptr, z_seam_config, mesh.settings.get<coord_t>("wall_0_wipe_dist"), spiralize);

    addMeshOpenPolyLinesToGCode(mesh, mesh_config, gcode_layer);
}

void FffGcodeWriter::addMeshOpenPolyLinesToGCode(const SliceMeshStorage& mesh, const PathConfigStorage::MeshPathConfigs& mesh_config, LayerPlan& gcode_layer) const
{
    const SliceLayer* layer = &mesh.layers[gcode_layer.getLayerNr()];
    
    Polygons lines;
    for(ConstPolygonRef polyline : layer->openPolyLines)
    {
        for(unsigned int point_idx = 1; point_idx<polyline.size(); point_idx++)
        {
            Polygon p;
            p.add(polyline[point_idx-1]);
            p.add(polyline[point_idx]);
            lines.add(p);
        }
    }
    gcode_layer.addLinesByOptimizer(lines, mesh_config.inset0_config, SpaceFillType::PolyLines);
}

void FffGcodeWriter::addMeshLayerToGCode(const SliceDataStorage& storage, const SliceMeshStorage& mesh, const size_t extruder_nr, const PathConfigStorage::MeshPathConfigs& mesh_config, LayerPlan& gcode_layer) const
{
    if (gcode_layer.getLayerNr() > mesh.layer_nr_max_filled_layer)
    {
        return;
    }

    if (mesh.settings.get<bool>("anti_overhang_mesh")
        || mesh.settings.get<bool>("support_mesh")
    )
    {
        return;
    }

    const SliceLayer& layer = mesh.layers[gcode_layer.getLayerNr()];

    if (layer.parts.size() == 0)
    {
        return;
    }

    gcode_layer.setMesh(mesh.mesh_name);

    if (mesh.isPrinted())
    {
        // "normal" meshes with walls, skin, infill, etc. get the traditional part ordering based on the z-seam settings
        ZSeamConfig z_seam_config(mesh.settings.get<EZSeamType>("z_seam_type"), mesh.getZSeamHint(), mesh.settings.get<EZSeamCornerPrefType>("z_seam_corner"));
        PathOrderOptimizer part_order_optimizer(gcode_layer.getLastPlannedPositionOrStartingPosition(), z_seam_config);
        for (unsigned int part_idx = 0; part_idx < layer.parts.size(); part_idx++)
        {
            const SliceLayerPart& part = layer.parts[part_idx];
            part_order_optimizer.addPolygon((part.insets.size() > 0) ? part.insets[0][0] : part.outline[0]);
        }
        part_order_optimizer.optimize();
        for (int part_idx : part_order_optimizer.polyOrder)
        {
            const SliceLayerPart& part = layer.parts[part_idx];
            addMeshPartToGCode(storage, mesh, extruder_nr, mesh_config, part, gcode_layer);
        }
    }
    else
    {
        // infill meshes and anything else that doesn't have walls (so no z-seams) get parts ordered by closeness to the last planned position

        std::vector<const SliceLayerPart*> parts; // use pointers to avoid recreating the SliceLayerPart objects

        for(const SliceLayerPart& part_ref : layer.parts)
        {
            parts.emplace_back(&part_ref);
        }

        while (parts.size())
        {
            PathOrderOptimizer part_order_optimizer(gcode_layer.getLastPlannedPositionOrStartingPosition());
            for (auto part : parts)
            {
                part_order_optimizer.addPolygon((part->insets.size() > 0) ? part->insets[0][0] : part->outline[0]);
            }
            part_order_optimizer.optimize();
            const int nearest_part_index = part_order_optimizer.polyOrder[0];
            addMeshPartToGCode(storage, mesh, extruder_nr, mesh_config, *parts[nearest_part_index], gcode_layer);
            parts.erase(parts.begin() + nearest_part_index);
        }
    }

    processIroning(mesh, layer, mesh_config.ironing_config, gcode_layer);
    if (mesh.settings.get<ESurfaceMode>("magic_mesh_surface_mode") != ESurfaceMode::NORMAL && extruder_nr == mesh.settings.get<ExtruderTrain&>("wall_0_extruder_nr").extruder_nr)
    {
        addMeshOpenPolyLinesToGCode(mesh, mesh_config, gcode_layer);
    }
    gcode_layer.setMesh("NONMESH");
}

void FffGcodeWriter::addMeshPartToGCode(const SliceDataStorage& storage, const SliceMeshStorage& mesh, const size_t extruder_nr, const PathConfigStorage::MeshPathConfigs& mesh_config, const SliceLayerPart& part, LayerPlan& gcode_layer) const
{
    const Settings& mesh_group_settings = Application::getInstance().current_slice->scene.current_mesh_group->settings;

    bool added_something = false;

    if (mesh.settings.get<bool>("infill_before_walls"))
    {
        added_something = added_something | processInfill(storage, gcode_layer, mesh, extruder_nr, mesh_config, part);
    }

    added_something = added_something | processInsets(storage, gcode_layer, mesh, extruder_nr, mesh_config, part);

    processOutlineGaps(storage, gcode_layer, mesh, extruder_nr, mesh_config, part, added_something);

    if (!mesh.settings.get<bool>("infill_before_walls"))
    {
        added_something = added_something | processInfill(storage, gcode_layer, mesh, extruder_nr, mesh_config, part);
    }

    added_something = added_something | processSkinAndPerimeterGaps(storage, gcode_layer, mesh, extruder_nr, mesh_config, part);

    //After a layer part, make sure the nozzle is inside the comb boundary, so we do not retract on the perimeter.
    if (added_something && (!mesh_group_settings.get<bool>("magic_spiralize") || gcode_layer.getLayerNr() < static_cast<LayerIndex>(mesh.settings.get<size_t>("initial_bottom_layers"))))
    {
        coord_t innermost_wall_line_width = mesh.settings.get<coord_t>((mesh.settings.get<size_t>("wall_line_count") > 1) ? "wall_line_width_x" : "wall_line_width_0");
        if (gcode_layer.getLayerNr() == 0)
        {
            innermost_wall_line_width *= mesh.settings.get<Ratio>("initial_layer_line_width_factor");
        }
        gcode_layer.moveInsideCombBoundary(innermost_wall_line_width);
    }

    gcode_layer.setIsInside(false);
}

bool FffGcodeWriter::processInfill(const SliceDataStorage& storage, LayerPlan& gcode_layer, const SliceMeshStorage& mesh, const size_t extruder_nr, const PathConfigStorage::MeshPathConfigs& mesh_config, const SliceLayerPart& part) const
{
    if (extruder_nr != mesh.settings.get<ExtruderTrain&>("infill_extruder_nr").extruder_nr)
    {
        return false;
    }
    bool added_something = processMultiLayerInfill(storage, gcode_layer, mesh, extruder_nr, mesh_config, part);
    added_something = added_something | processSingleLayerInfill(storage, gcode_layer, mesh, extruder_nr, mesh_config, part);
    return added_something;
}

bool FffGcodeWriter::processMultiLayerInfill(const SliceDataStorage& storage, LayerPlan& gcode_layer, const SliceMeshStorage& mesh, const size_t extruder_nr, const PathConfigStorage::MeshPathConfigs& mesh_config, const SliceLayerPart& part) const
{
    if (extruder_nr != mesh.settings.get<ExtruderTrain&>("infill_extruder_nr").extruder_nr)
    {
        return false;
    }
    const coord_t infill_line_distance = mesh.settings.get<coord_t>("infill_line_distance");
    if (infill_line_distance <= 0)
    {
        return false;
    }
    coord_t max_resolution = mesh.settings.get<coord_t>("meshfix_maximum_resolution");
    coord_t max_deviation = mesh.settings.get<coord_t>("meshfix_maximum_deviation");
    const coord_t infill_overlap = mesh.settings.get<coord_t>("infill_overlap_mm");
    AngleDegrees infill_angle = 45; //Original default. This will get updated to an element from mesh->infill_angles.
    if (!mesh.infill_angles.empty())
    {
        const size_t combined_infill_layers = std::max(unsigned(1), round_divide(mesh.settings.get<coord_t>("infill_sparse_thickness"), std::max(mesh.settings.get<coord_t>("layer_height"), coord_t(1))));
        infill_angle = mesh.infill_angles.at((gcode_layer.getLayerNr() / combined_infill_layers) % mesh.infill_angles.size());
    }
    const Point3 mesh_middle = mesh.bounding_box.getMiddle();
    const Point infill_origin(mesh_middle.x + mesh.settings.get<coord_t>("infill_offset_x"), mesh_middle.y + mesh.settings.get<coord_t>("infill_offset_y"));

    //Print the thicker infill lines first. (double or more layer thickness, infill combined with previous layers)
    bool added_something = false;
    for(unsigned int combine_idx = 1; combine_idx < part.infill_area_per_combine_per_density[0].size(); combine_idx++)
    {
        const coord_t infill_line_width = mesh_config.infill_config[combine_idx].getLineWidth();
        const EFillMethod infill_pattern = mesh.settings.get<EFillMethod>("infill_pattern");
        const bool zig_zaggify_infill = mesh.settings.get<bool>("zig_zaggify_infill") || infill_pattern == EFillMethod::ZIG_ZAG;
        const bool connect_polygons = mesh.settings.get<bool>("connect_infill_polygons");
        const size_t infill_multiplier = mesh.settings.get<size_t>("infill_multiplier");
        Polygons infill_polygons;
        Polygons infill_lines;
        for (size_t density_idx = part.infill_area_per_combine_per_density.size() - 1; (int)density_idx >= 0; density_idx--)
        { // combine different density infill areas (for gradual infill)
            size_t density_factor = 2 << density_idx; // == pow(2, density_idx + 1)
            coord_t infill_line_distance_here = infill_line_distance * density_factor; // the highest density infill combines with the next to create a grid with density_factor 1
            coord_t infill_shift = infill_line_distance_here / 2;
            if (density_idx == part.infill_area_per_combine_per_density.size() - 1 || infill_pattern == EFillMethod::CROSS || infill_pattern == EFillMethod::CROSS_3D)
            {
                infill_line_distance_here /= 2;
            }

            constexpr size_t wall_line_count = 0; // wall lines are always single layer
            Polygons* perimeter_gaps = nullptr;
            constexpr bool connected_zigzags = false;
            constexpr bool use_endpieces = true;
            constexpr bool skip_some_zags = false;
            constexpr size_t zag_skip_count = 0;

            Infill infill_comp(infill_pattern, zig_zaggify_infill, connect_polygons, part.infill_area_per_combine_per_density[density_idx][combine_idx], /*outline_offset =*/ 0
                , infill_line_width, infill_line_distance_here, infill_overlap, infill_multiplier, infill_angle, gcode_layer.z, infill_shift
                , max_resolution, max_deviation
                , wall_line_count, infill_origin
                , perimeter_gaps, connected_zigzags, use_endpieces, skip_some_zags, zag_skip_count
                , mesh.settings.get<coord_t>("cross_infill_pocket_size"));
            infill_comp.generate(infill_polygons, infill_lines, mesh.cross_fill_provider, &mesh);
        }
        if (!infill_lines.empty() || !infill_polygons.empty())
        {
            added_something = true;
            setExtruder_addPrime(storage, gcode_layer, extruder_nr);
            gcode_layer.setIsInside(true); // going to print stuff inside print object
            if (!infill_polygons.empty())
            {
                constexpr bool force_comb_retract = false;
                gcode_layer.addTravel(infill_polygons[0][0], force_comb_retract);
                gcode_layer.addPolygonsByOptimizer(infill_polygons, mesh_config.infill_config[combine_idx]);
            }
            std::optional<Point> near_start_location;
            if (mesh.settings.get<bool>("infill_randomize_start_location"))
            {
                srand(gcode_layer.getLayerNr());
                near_start_location = infill_lines[rand() % infill_lines.size()][0];
            }
            const bool enable_travel_optimization = mesh.settings.get<bool>("infill_enable_travel_optimization");
            gcode_layer.addLinesByOptimizer(infill_lines, mesh_config.infill_config[combine_idx], zig_zaggify_infill ? SpaceFillType::PolyLines : SpaceFillType::Lines, enable_travel_optimization
                , /*wipe_dist = */ 0, /* flow = */ 1.0, near_start_location);
        }
    }
    return added_something;
}

bool FffGcodeWriter::processSingleLayerInfill(const SliceDataStorage& storage, LayerPlan& gcode_layer, const SliceMeshStorage& mesh, const size_t extruder_nr, const PathConfigStorage::MeshPathConfigs& mesh_config, const SliceLayerPart& part) const
{
    if (extruder_nr != mesh.settings.get<ExtruderTrain&>("infill_extruder_nr").extruder_nr)
    {
        return false;
    }
    const auto infill_line_distance = mesh.settings.get<coord_t>("infill_line_distance");
    if (infill_line_distance == 0 || part.infill_area_per_combine_per_density[0].empty())
    {
        return false;
    }
    bool added_something = false;
    const coord_t infill_line_width = mesh_config.infill_config[0].getLineWidth();

    //Combine the 1 layer thick infill with the top/bottom skin and print that as one thing.
    Polygons infill_polygons;
    Polygons infill_lines;

    const size_t last_idx = part.infill_area_per_combine_per_density.size() - 1;

    const auto pattern = mesh.settings.get<EFillMethod>("infill_pattern");
    const auto zig_zaggify_infill = mesh.settings.get<bool>("zig_zaggify_infill") || pattern == EFillMethod::ZIG_ZAG;
    const auto connect_polygons = mesh.settings.get<bool>("connect_infill_polygons");
    const auto infill_overlap = mesh.settings.get<coord_t>("infill_overlap_mm");
    const auto infill_multiplier = (zig_zaggify_infill && last_idx != 0) ? 1 : mesh.settings.get<size_t>("infill_multiplier");
    const auto wall_line_count = mesh.settings.get<size_t>("infill_wall_line_count");
    const auto max_resolution = mesh.settings.get<coord_t>("meshfix_maximum_resolution");
    const auto max_deviation = mesh.settings.get<coord_t>("meshfix_maximum_deviation");
    AngleDegrees infill_angle = 45; //Original default. This will get updated to an element from mesh->infill_angles.
    if (mesh.infill_angles.size() > 0)
    {
        const size_t combined_infill_layers = std::max(unsigned(1), round_divide(mesh.settings.get<coord_t>("infill_sparse_thickness"), std::max(mesh.settings.get<coord_t>("layer_height"), coord_t(1))));
        infill_angle = mesh.infill_angles.at((gcode_layer.getLayerNr() / combined_infill_layers) % mesh.infill_angles.size());
    }
    const Point3 mesh_middle = mesh.bounding_box.getMiddle();
    const Point infill_origin(mesh_middle.x + mesh.settings.get<coord_t>("infill_offset_x"), mesh_middle.y + mesh.settings.get<coord_t>("infill_offset_y"));

    auto get_cut_offset = [](const bool zig_zaggify, const coord_t line_width, const size_t line_count)
    {
      if (zig_zaggify)
      {
          return - line_width / 2 - static_cast<coord_t>(line_count) * line_width - 5;
      }
      else
      {
          return - static_cast<coord_t>(line_count) * line_width;
      }
    };

    Polygons sparse_in_outline = part.infill_area_per_combine_per_density[last_idx][0];

    // if infill walls are required below the boundaries of skin regions above, partition the infill along the
    // boundary edge
    Polygons infill_below_skin;
    Polygons infill_not_below_skin;
    const bool hasSkinEdgeSupport = partitionInfillBySkinAbove(infill_below_skin, infill_not_below_skin, gcode_layer, mesh, part, infill_line_width);

    const auto pocket_size = mesh.settings.get<coord_t>("cross_infill_pocket_size");
    constexpr coord_t outline_offset = 0;
    constexpr Polygons* perimeter_gaps = nullptr;
    constexpr bool connected_zigzags = false;
    constexpr bool use_endpieces = false;
    constexpr bool skip_some_zags = false;
    constexpr int zag_skip_count = 0;

    for (size_t density_idx = last_idx; static_cast<int>(density_idx) >= 0; density_idx--)
    {
        // Only process dense areas when they're initialized
        if (part.infill_area_per_combine_per_density[density_idx][0].empty())
        {
            continue;
        }

        Polygons infill_lines_here;
        Polygons infill_polygons_here;

        // the highest density infill combines with the next to create a grid with density_factor 1
        int infill_line_distance_here = infill_line_distance << (density_idx + 1);
        int infill_shift = infill_line_distance_here / 2;

        /* infill shift explanation: [>]=shift ["]=line_dist

         :       |       :       |       :       |       :       |         > furthest from top
         :   |   |   |   :   |   |   |   :   |   |   |   :   |   |   |     > further from top
         : | | | | | | | : | | | | | | | : | | | | | | | : | | | | | | |   > near top
         >>"""""
         :       |       :       |       :       |       :       |         > furthest from top
         :   |   |   |   :   |   |   |   :   |   |   |   :   |   |   |     > further from top
         : | | | | | | | : | | | | | | | : | | | | | | | : | | | | | | |   > near top
         >>>>"""""""""
         :       |       :       |       :       |       :       |         > furthest from top
         :   |   |   |   :   |   |   |   :   |   |   |   :   |   |   |     > further from top
         : | | | | | | | : | | | | | | | : | | | | | | | : | | | | | | |   > near top
         >>>>>>>>"""""""""""""""""
         */

        if (density_idx == last_idx || pattern == EFillMethod::CROSS || pattern == EFillMethod::CROSS_3D)
        { // the least dense infill should fill up all remaining gaps
        /*
         :       |       :       |       :       |       :       |       :  > furthest from top
         :   |   |   |   :   |   |   |   :   |   |   |   :   |   |   |   :  > further from top
         : | | | | | | | : | | | | | | | : | | | | | | | : | | | | | | | :  > near top
           .   .     .       .           .               .       .       .
           :   :     :       :           :               :       :       :
           `"""'     `"""""""'           `"""""""""""""""'       `"""""""'
                                                                     ^   new line distance for lowest density infill
                                               ^ infill_line_distance_here for lowest density infill up till here
                         ^ middle density line dist
             ^   highest density line dist
        */

            //All of that doesn't hold for the Cross patterns; they should just always be multiplied by 2.
            infill_line_distance_here /= 2;
        }

        Polygons in_outline = part.infill_area_per_combine_per_density[density_idx][0];

        if (hasSkinEdgeSupport)
        {
            // infill region with skin above has to have at least one infill wall line
            const size_t min_skin_below_wall_count = wall_line_count > 0 ? wall_line_count : 1;
            const size_t skin_below_wall_count = density_idx == last_idx ? min_skin_below_wall_count : 0;
            Infill infill_comp(pattern, zig_zaggify_infill, connect_polygons, infill_below_skin, outline_offset,
                               infill_line_width, infill_line_distance_here, infill_overlap, infill_multiplier,
                               infill_angle, gcode_layer.z, infill_shift, max_resolution, max_deviation, skin_below_wall_count, infill_origin,
                               perimeter_gaps, connected_zigzags, use_endpieces, skip_some_zags, zag_skip_count,
                               pocket_size);
            infill_comp.generate(infill_polygons, infill_lines_here, mesh.cross_fill_provider, &mesh);
            if (density_idx < last_idx)
            {
<<<<<<< HEAD
                const coord_t cut_offset =
                    get_cut_offset(zig_zaggify_infill, infill_line_width, min_skin_below_wall_count);
                Polygons tool = infill_below_skin.offset(static_cast<int>(cut_offset));
                infill_lines_here.cut(tool);
            }
            infill_lines.add(infill_lines_here);
            // normal processing for the infill that isn't below skin
            in_outline = infill_not_below_skin;
            if (density_idx == last_idx)
            {
                sparse_in_outline = infill_not_below_skin;
=======
                if (!infill_below_skin.offset(-tiny_infill_offset).empty())
                {
                    // there is infill below skin, is there also infill that isn't below skin?
                    Polygons infill_not_below_skin = in_outline.difference(infill_below_skin);
                    infill_not_below_skin.removeSmallAreas(min_area);

                    if (infill_not_below_skin.size())
                    {
                        constexpr Polygons* perimeter_gaps = nullptr;
                        constexpr bool connected_zigzags = false;
                        constexpr bool use_endpieces = false;
                        constexpr bool skip_some_zags = false;
                        constexpr int zag_skip_count = 0;

                        // infill region with skin above has to have at least one infill wall line
                        Infill infill_comp(pattern, zig_zaggify_infill, connect_polygons, infill_below_skin, /*outline_offset =*/ 0
                            , infill_line_width, infill_line_distance_here, infill_overlap, infill_multiplier, infill_angle, gcode_layer.z, infill_shift, std::max(1, (int)wall_line_count), infill_origin
                            , perimeter_gaps
                            , connected_zigzags
                            , use_endpieces
                            , skip_some_zags
                            , zag_skip_count
                            , mesh.settings.get<coord_t>("cross_infill_pocket_size"));
                        infill_comp.generate(infill_polygons, infill_lines, mesh.cross_fill_provider, &mesh);

                        // normal processing for the infill that isn't below skin
                        in_outline = infill_not_below_skin;
                    }
                }
>>>>>>> 83c65a1a
            }
        }

        const coord_t circumference = in_outline.polygonLength();
        //Originally an area of 0.4*0.4*2 (2 line width squares) was found to be a good threshold for removal.
        //However we found that this doesn't scale well with polygons with larger circumference (https://github.com/Ultimaker/Cura/issues/3992).
        //Given that the original test worked for approximately 2x2cm models, this scaling by circumference should make it work for any size.
        constexpr double minimum_small_area_factor = 0.4 * 0.4 / 40000;
        const double minimum_small_area = minimum_small_area_factor * circumference;
        
        // This is only for density infill, because after generating the infill might appear unnecessary infill on walls
        // especially on vertical surfaces
        in_outline.removeSmallAreas(minimum_small_area);
        const size_t wall_line_count_here = (density_idx < last_idx) ? 0 : wall_line_count;

        Infill infill_comp(pattern, zig_zaggify_infill, connect_polygons, in_outline, outline_offset, infill_line_width,
                           infill_line_distance_here, infill_overlap, infill_multiplier, infill_angle, gcode_layer.z,
                           infill_shift, max_resolution, max_deviation, wall_line_count_here, infill_origin, perimeter_gaps, connected_zigzags,
                           use_endpieces, skip_some_zags, zag_skip_count, pocket_size);
        infill_comp.generate(infill_polygons_here, infill_lines_here, mesh.cross_fill_provider, &mesh);
        if (density_idx < last_idx)
        {
            const coord_t cut_offset = get_cut_offset(zig_zaggify_infill, infill_line_width, wall_line_count);
            Polygons tool = sparse_in_outline.offset(static_cast<int>(cut_offset));
            infill_lines_here.cut(tool);
        }
        infill_lines.add(infill_lines_here);
        infill_polygons.add(infill_polygons_here);
    }

    if (! infill_lines.empty() || ! infill_polygons.empty())
    {
        added_something = true;
        setExtruder_addPrime(storage, gcode_layer, extruder_nr);
        gcode_layer.setIsInside(true); // going to print stuff inside print object
        std::optional<Point> near_start_location;
        if (mesh.settings.get<bool>("infill_randomize_start_location"))
        {
            srand(gcode_layer.getLayerNr());
            if(! infill_lines.empty())
            {
                near_start_location = infill_lines[rand() % infill_lines.size()][0];
            }
            else
            {
                PolygonRef start_poly = infill_polygons[rand() % infill_polygons.size()];
                near_start_location = start_poly[rand() % start_poly.size()];
            }
        }
        if (! infill_polygons.empty())
        {
            constexpr bool force_comb_retract = false;
            // start the infill polygons at the nearest vertex to the current location
            gcode_layer.addTravel(PolygonUtils::findNearestVert(gcode_layer.getLastPlannedPositionOrStartingPosition(), infill_polygons).p(), force_comb_retract);
            gcode_layer.addPolygonsByOptimizer(infill_polygons, mesh_config.infill_config[0], nullptr, ZSeamConfig(), 0, false, 1.0_r, false, false, near_start_location);
        }
        const bool enable_travel_optimization = mesh.settings.get<bool>("infill_enable_travel_optimization");
        if (pattern == EFillMethod::GRID || pattern == EFillMethod::LINES || pattern == EFillMethod::TRIANGLES || pattern == EFillMethod::CUBIC || pattern == EFillMethod::TETRAHEDRAL || pattern == EFillMethod::QUARTER_CUBIC || pattern == EFillMethod::CUBICSUBDIV)
        {
            gcode_layer.addLinesByOptimizer(infill_lines, mesh_config.infill_config[0], SpaceFillType::Lines, enable_travel_optimization
                , mesh.settings.get<coord_t>("infill_wipe_dist"), /*float_ratio = */ 1.0, near_start_location);
        }
        else
        {
            gcode_layer.addLinesByOptimizer(infill_lines, mesh_config.infill_config[0], (pattern == EFillMethod::ZIG_ZAG) ? SpaceFillType::PolyLines : SpaceFillType::Lines, enable_travel_optimization
                , /* wipe_dist = */ 0, /*float_ratio = */ 1.0, near_start_location);
        }
    }
    return added_something;
}

bool FffGcodeWriter::partitionInfillBySkinAbove(Polygons& infill_below_skin, Polygons& infill_not_below_skin, const LayerPlan& gcode_layer, const SliceMeshStorage& mesh, const SliceLayerPart& part, coord_t infill_line_width)
{
    constexpr coord_t tiny_infill_offset = 20;
    const auto skin_edge_support_layers = mesh.settings.get<size_t>("skin_edge_support_layers");
    Polygons skin_above_combined;  // skin regions on the layers above combined with small gaps between

    // working from the highest layer downwards, combine the regions of skin on all the layers
    // but don't let the regions merge together
    // otherwise "terraced" skin regions on separate layers will look like a single region of unbroken skin
    for (size_t i = skin_edge_support_layers; i > 0; --i)
    {
        const size_t skin_layer_nr = gcode_layer.getLayerNr() + i;
        if (skin_layer_nr < mesh.layers.size())
        {
            for (const SliceLayerPart& part : mesh.layers[skin_layer_nr].parts)
            {
                for (const SkinPart& skin_part : part.skin_parts)
                {
                    if (! skin_above_combined.empty())
                    {
                        // does this skin part overlap with any of the skin parts on the layers above?
                        const Polygons overlap = skin_above_combined.intersection(skin_part.outline);
                        if (! overlap.empty())
                        {
                            // yes, it overlaps, need to leave a gap between this skin part and the others
                            if (i > 1) // this layer is the 2nd or higher layer above the layer whose infill we're printing
                            {
                                // looking from the side, if the combined regions so far look like this...
                                //
                                //     ----------------------------------
                                //
                                // and the new skin part looks like this...
                                //
                                //             -------------------------------------
                                //
                                // the result should be like this...
                                //
                                //     ------- -------------------------- ----------

                                // expand the overlap region slightly to make a small gap
                                const Polygons overlap_expanded = overlap.offset(tiny_infill_offset);
                                // subtract the expanded overlap region from the regions accumulated from higher layers
                                skin_above_combined = skin_above_combined.difference(overlap_expanded);
                                // subtract the expanded overlap region from this skin part and add the remainder to the overlap region
                                skin_above_combined.add(skin_part.outline.difference(overlap_expanded));
                                // and add the overlap area as well
                                skin_above_combined.add(overlap);
                            }
                            else // this layer is the 1st layer above the layer whose infill we're printing
                            {
                                // add this layer's skin region without subtracting the overlap but still make a gap between this skin region and what has been accumulated so far
                                // we do this so that these skin region edges will definitely have infill walls below them

                                // looking from the side, if the combined regions so far look like this...
                                //
                                //     ----------------------------------
                                //
                                // and the new skin part looks like this...
                                //
                                //             -------------------------------------
                                //
                                // the result should be like this...
                                //
                                //     ------- -------------------------------------

                                skin_above_combined = skin_above_combined.difference( skin_part.outline.offset(tiny_infill_offset));
                                skin_above_combined.add(skin_part.outline);
                            }
                        }
                        else // no overlap
                        {
                            skin_above_combined.add(skin_part.outline);
                        }
                    }
                    else // this is the first skin region we have looked at
                    {
                        skin_above_combined.add(skin_part.outline);
                    }
                }
            }
        }

        // the shrink/expand here is to remove regions of infill below skin that are narrower than the width of the infill walls otherwise the infill walls could merge and form a bump
        infill_below_skin =  skin_above_combined.intersection(part.infill_area_per_combine_per_density.back().front()).offset(-infill_line_width).offset(infill_line_width);

        constexpr bool remove_small_holes_from_infill_below_skin = true;
        constexpr double min_area_multiplier = 25;
        const double min_area = INT2MM(infill_line_width) * INT2MM(infill_line_width) * min_area_multiplier;
        infill_below_skin.removeSmallAreas(min_area, remove_small_holes_from_infill_below_skin);

        // there is infill below skin, is there also infill that isn't below skin?
        infill_not_below_skin = part.infill_area_per_combine_per_density.back().front().difference(infill_below_skin);
        infill_not_below_skin.removeSmallAreas(min_area);
    }

    // need to take skin/infill overlap that was added in SkinInfillAreaComputation::generateInfill() into account
    const coord_t infill_skin_overlap = mesh.settings.get<coord_t>((part.insets.size() > 1) ? "wall_line_width_x" : "wall_line_width_0") / 2;
    const Polygons infill_below_skin_overlap = infill_below_skin.offset(-(infill_skin_overlap + tiny_infill_offset));

    return ! infill_below_skin_overlap.empty() && ! infill_not_below_skin.empty();
}

void FffGcodeWriter::processSpiralizedWall(const SliceDataStorage& storage, LayerPlan& gcode_layer, const PathConfigStorage::MeshPathConfigs& mesh_config, const SliceLayerPart& part, const SliceMeshStorage& mesh) const
{
    if (part.insets.size() == 0 || part.insets[0].size() == 0)
    {
        // wall doesn't have usable outline
        return;
    }
    const ClipperLib::Path* last_wall_outline = &*part.insets[0][0]; // default to current wall outline
    int last_seam_vertex_idx = -1; // last layer seam vertex index
    int layer_nr = gcode_layer.getLayerNr();
    if (layer_nr > 0)
    {
        if (storage.spiralize_wall_outlines[layer_nr - 1] != nullptr)
        {
            // use the wall outline from the previous layer
            last_wall_outline = &*(*storage.spiralize_wall_outlines[layer_nr - 1])[0];
            // and the seam vertex index pre-computed for that layer
            last_seam_vertex_idx = storage.spiralize_seam_vertex_indices[layer_nr - 1];
        }
    }
    const bool is_bottom_layer = (layer_nr == mesh.settings.get<LayerIndex>("bottom_layers"));
    const bool is_top_layer = ((size_t)layer_nr == (storage.spiralize_wall_outlines.size() - 1) || storage.spiralize_wall_outlines[layer_nr + 1] == nullptr);
    ConstPolygonRef wall_outline = part.insets[0][0]; // current layer outer wall outline
    const int seam_vertex_idx = storage.spiralize_seam_vertex_indices[layer_nr]; // use pre-computed seam vertex index for current layer
    // output a wall slice that is interpolated between the last and current walls
    gcode_layer.spiralizeWallSlice(mesh_config.inset0_config, wall_outline, ConstPolygonRef(*last_wall_outline), seam_vertex_idx, last_seam_vertex_idx, is_top_layer, is_bottom_layer);
}

bool FffGcodeWriter::processInsets(const SliceDataStorage& storage, LayerPlan& gcode_layer, const SliceMeshStorage& mesh, const size_t extruder_nr, const PathConfigStorage::MeshPathConfigs& mesh_config, const SliceLayerPart& part) const
{
    if (extruder_nr != mesh.settings.get<ExtruderTrain&>("wall_0_extruder_nr").extruder_nr && extruder_nr != mesh.settings.get<ExtruderTrain&>("wall_x_extruder_nr").extruder_nr)
    {
        return false;
    }
    bool added_something = false;
    const bool compensate_overlap_0 = mesh.settings.get<bool>("travel_compensate_overlapping_walls_0_enabled");
    const bool compensate_overlap_x = mesh.settings.get<bool>("travel_compensate_overlapping_walls_x_enabled");
    const bool retract_before_outer_wall = mesh.settings.get<bool>("travel_retract_before_outer_wall");
    if (mesh.settings.get<size_t>("wall_line_count") > 0)
    {
        bool spiralize = false;
        if(Application::getInstance().current_slice->scene.current_mesh_group->settings.get<bool>("magic_spiralize"))
        {
            if (part.insets.size() == 0)
            {
                // nothing to do
                return false;
            }
            const size_t initial_bottom_layers = mesh.settings.get<size_t>("initial_bottom_layers");
            if (gcode_layer.getLayerNr() >= static_cast<LayerIndex>(initial_bottom_layers))
            {
                spiralize = true;
            }
            if (spiralize && gcode_layer.getLayerNr() == static_cast<LayerIndex>(initial_bottom_layers) && !part.insets.empty() && extruder_nr == mesh.settings.get<ExtruderTrain&>("wall_0_extruder_nr").extruder_nr)
            { // on the last normal layer first make the outer wall normally and then start a second outer wall from the same hight, but gradually moving upward
                added_something = true;
                setExtruder_addPrime(storage, gcode_layer, extruder_nr);
                gcode_layer.setIsInside(true); // going to print stuff inside print object
                if (part.insets[0].size() > 0)
                {
                    // start this first wall at the same vertex the spiral starts
                    ConstPolygonRef spiral_inset = part.insets[0][0];
                    const unsigned spiral_start_vertex = storage.spiralize_seam_vertex_indices[initial_bottom_layers];
                    if (spiral_start_vertex < spiral_inset.size())
                    {
                        gcode_layer.addTravel(spiral_inset[spiral_start_vertex]);
                    }
                    WallOverlapComputation* wall_overlap_computation(nullptr);
                    int wall_0_wipe_dist(0);
                    gcode_layer.addPolygonsByOptimizer(part.insets[0], mesh_config.inset0_config, wall_overlap_computation, ZSeamConfig(), wall_0_wipe_dist);
                }
            }
        }
        // for non-spiralized layers, determine the shape of the unsupported areas below this part
        if (!spiralize && gcode_layer.getLayerNr() > 0)
        {
            // accumulate the outlines of all of the parts that are on the layer below

            Polygons outlines_below;
            AABB boundaryBox(part.outline);
            for (const SliceMeshStorage& m : storage.meshes)
            {
                if (m.isPrinted())
                {
                    for (const SliceLayerPart& prevLayerPart : m.layers[gcode_layer.getLayerNr() - 1].parts)
                    {
                        if (boundaryBox.hit(prevLayerPart.boundaryBox))
                        {
                            outlines_below.add(prevLayerPart.outline);
                        }
                    }
                }
            }

            const coord_t layer_height = mesh_config.inset0_config.getLayerThickness();

            // if support is enabled, add the support outlines also so we don't generate bridges over support

            const Settings& mesh_group_settings = Application::getInstance().current_slice->scene.current_mesh_group->settings;
            if (mesh_group_settings.get<bool>("support_enable"))
            {
                const coord_t z_distance_top = mesh.settings.get<coord_t>("support_top_distance");
                const size_t z_distance_top_layers = round_up_divide(z_distance_top, layer_height) + 1;
                const int support_layer_nr = gcode_layer.getLayerNr() - z_distance_top_layers;

                if (support_layer_nr > 0)
                {
                    const SupportLayer& support_layer = storage.support.supportLayers[support_layer_nr];

                    if (!support_layer.support_roof.empty())
                    {
                        AABB support_roof_bb(support_layer.support_roof);
                        if (boundaryBox.hit(support_roof_bb))
                        {
                            outlines_below.add(support_layer.support_roof);
                        }
                    }
                    else
                    {
                        for (const SupportInfillPart& support_part : support_layer.support_infill_parts)
                        {
                            AABB support_part_bb(support_part.getInfillArea());
                            if (boundaryBox.hit(support_part_bb))
                            {
                                outlines_below.add(support_part.getInfillArea());
                            }
                        }
                    }
                }
            }

            const int half_outer_wall_width = mesh_config.inset0_config.getLineWidth() / 2;

            // remove those parts of the layer below that are narrower than a wall line width as they will not be printed

            outlines_below = outlines_below.offset(-half_outer_wall_width).offset(half_outer_wall_width);

            if (mesh.settings.get<bool>("bridge_settings_enabled"))
            {
                // max_air_gap is the max allowed width of the unsupported region below the wall line
                // if the unsupported region is wider than max_air_gap, the wall line will be printed using bridge settings

                const coord_t max_air_gap = half_outer_wall_width;

                // subtract the outlines of the parts below this part to give the shapes of the unsupported regions and then
                // shrink those shapes so that any that are narrower than two times max_air_gap will be removed

                Polygons compressed_air(part.outline.difference(outlines_below).offset(-max_air_gap));

                // now expand the air regions by the same amount as they were shrunk plus half the outer wall line width
                // which is required because when the walls are being generated, the vertices do not fall on the part's outline
                // but, instead, are 1/2 a line width inset from the outline

                gcode_layer.setBridgeWallMask(compressed_air.offset(max_air_gap + half_outer_wall_width));
            }
            else
            {
                // clear to disable use of bridging settings
                gcode_layer.setBridgeWallMask(Polygons());
            }

            const AngleDegrees overhang_angle = mesh.settings.get<AngleDegrees>("wall_overhang_angle");
            if (overhang_angle >= 90)
            {
                // clear to disable overhang detection
                gcode_layer.setOverhangMask(Polygons());
            }
            else
            {
                // the overhang mask is set to the area of the current part's outline minus the region that is considered to be supported
                // the supported region is made up of those areas that really are supported by either model or support on the layer below
                // expanded to take into account the overhang angle, the greater the overhang angle, the larger the supported area is
                // considered to be
                const coord_t overhang_width = layer_height * std::tan(overhang_angle / (180 / M_PI));
                Polygons overhang_region = part.outline.offset(-half_outer_wall_width).difference(outlines_below.offset(10 + overhang_width - half_outer_wall_width)).offset(10);
                gcode_layer.setOverhangMask(overhang_region);
            }
        }
        else
        {
            // clear to disable use of bridging settings
            gcode_layer.setBridgeWallMask(Polygons());
            // clear to disable overhang detection
            gcode_layer.setOverhangMask(Polygons());
        }

        // Only spiralize the first part in the mesh, any other parts will be printed using the normal, non-spiralize codepath.
        // This sounds weird but actually does the right thing when you have a model that has multiple parts at the bottom that merge into
        // one part higher up. Once all the parts have merged, layers above that level will be spiralized
        if (spiralize && &mesh.layers[gcode_layer.getLayerNr()].parts[0] == &part)
        {
            if (part.insets.size() > 0 && extruder_nr == mesh.settings.get<ExtruderTrain&>("wall_0_extruder_nr").extruder_nr)
            {
                added_something = true;
                setExtruder_addPrime(storage, gcode_layer, extruder_nr);
                gcode_layer.setIsInside(true); // going to print stuff inside print object
                processSpiralizedWall(storage, gcode_layer, mesh_config, part, mesh);
            }
        }
        else if (InsetOrderOptimizer::optimizingInsetsIsWorthwhile(mesh, part))
        {
            InsetOrderOptimizer ioo(*this, storage, gcode_layer, mesh, extruder_nr, mesh_config, part, gcode_layer.getLayerNr());
            return ioo.processInsetsWithOptimizedOrdering();
        }
        else
        {
            const bool outer_inset_first = mesh.settings.get<bool>("outer_inset_first")
                || (gcode_layer.getLayerNr() == 0 && mesh.settings.get<EPlatformAdhesion>("adhesion_type") == EPlatformAdhesion::BRIM);
            int processed_inset_number = -1;
            for (int inset_number = part.insets.size() - 1; inset_number > -1; inset_number--)
            {
                processed_inset_number = inset_number;
                if (outer_inset_first)
                {
                    processed_inset_number = part.insets.size() - 1 - inset_number;
                }
                // Outer wall is processed
                if (processed_inset_number == 0)
                {
                    constexpr float flow = 1.0;
                    if (part.insets[0].size() > 0 && extruder_nr == mesh.settings.get<ExtruderTrain&>("wall_0_extruder_nr").extruder_nr)
                    {
                        added_something = true;
                        setExtruder_addPrime(storage, gcode_layer, extruder_nr);
                        gcode_layer.setIsInside(true); // going to print stuff inside print object
                        ZSeamConfig z_seam_config(mesh.settings.get<EZSeamType>("z_seam_type"), mesh.getZSeamHint(), mesh.settings.get<EZSeamCornerPrefType>("z_seam_corner"));
                        Polygons outer_wall = part.insets[0];
                        if (!compensate_overlap_0)
                        {
                            WallOverlapComputation* wall_overlap_computation(nullptr);
                            gcode_layer.addWalls(outer_wall, mesh, mesh_config.inset0_config, mesh_config.bridge_inset0_config, wall_overlap_computation, z_seam_config, mesh.settings.get<coord_t>("wall_0_wipe_dist"), flow, retract_before_outer_wall);
                        }
                        else
                        {
                            WallOverlapComputation wall_overlap_computation(outer_wall, mesh_config.inset0_config.getLineWidth());
                            gcode_layer.addWalls(outer_wall, mesh, mesh_config.inset0_config, mesh_config.bridge_inset0_config, &wall_overlap_computation, z_seam_config, mesh.settings.get<coord_t>("wall_0_wipe_dist"), flow, retract_before_outer_wall);
                        }
                    }
                }
                // Inner walls are processed
                else if (!part.insets[processed_inset_number].empty() && extruder_nr == mesh.settings.get<ExtruderTrain&>("wall_x_extruder_nr").extruder_nr)
                {
                    added_something = true;
                    setExtruder_addPrime(storage, gcode_layer, extruder_nr);
                    gcode_layer.setIsInside(true); // going to print stuff inside print object
                    ZSeamConfig z_seam_config(mesh.settings.get<EZSeamType>("z_seam_type"), mesh.getZSeamHint(), mesh.settings.get<EZSeamCornerPrefType>("z_seam_corner"));
                    Polygons inner_wall = part.insets[processed_inset_number];
                    if (!compensate_overlap_x)
                    {
                        WallOverlapComputation* wall_overlap_computation(nullptr);
                        gcode_layer.addWalls(part.insets[processed_inset_number], mesh, mesh_config.insetX_config, mesh_config.bridge_insetX_config, wall_overlap_computation, z_seam_config);
                    }
                    else
                    {
                        WallOverlapComputation wall_overlap_computation(inner_wall, mesh_config.insetX_config.getLineWidth());
                        gcode_layer.addWalls(inner_wall, mesh, mesh_config.insetX_config, mesh_config.bridge_insetX_config, &wall_overlap_computation, z_seam_config);
                    }
                }
            }
        }
    }
    return added_something;
}

std::optional<Point> FffGcodeWriter::getSeamAvoidingLocation(const Polygons& filling_part, int filling_angle, Point last_position) const
{
    if (filling_part.empty())
    {
        return std::optional<Point>();
    }
    // start with the BB of the outline
    AABB skin_part_bb(filling_part);
    PointMatrix rot((double)((-filling_angle + 90) % 360)); // create a matrix to rotate a vector so that it is normal to the skin angle
    const Point bb_middle = skin_part_bb.getMiddle();
    // create a vector from the middle of the BB whose length is such that it can be rotated
    // around the middle of the BB and the end will always be a long way outside of the part's outline
    // and rotate the vector so that it is normal to the skin angle
    const Point vec = rot.apply(Point(0, vSize(skin_part_bb.max - bb_middle) * 100));
    // find the vertex in the outline that is closest to the end of the rotated vector
    const PolygonsPointIndex pa = PolygonUtils::findNearestVert(bb_middle + vec, filling_part);
    // and find another outline vertex, this time using the vector + 180 deg
    const PolygonsPointIndex pb = PolygonUtils::findNearestVert(bb_middle - vec, filling_part);
    if (!pa.initialized() || !pb.initialized())
    {
        return std::optional<Point>();
    }
    // now go to whichever of those vertices that is closest to where we are now
    if (vSize2(pa.p() - last_position) < vSize2(pb.p() - last_position))
    {
        return std::optional<Point>(std::in_place, pa.p());
    }
    else
    {
        return std::optional<Point>(std::in_place, pb.p());
    }
}

void FffGcodeWriter::processOutlineGaps(const SliceDataStorage& storage, LayerPlan& gcode_layer, const SliceMeshStorage& mesh, const size_t extruder_nr, const PathConfigStorage::MeshPathConfigs& mesh_config, const SliceLayerPart& part, bool& added_something) const
{
    size_t wall_0_extruder_nr = mesh.settings.get<ExtruderTrain&>("wall_0_extruder_nr").extruder_nr;
    if (extruder_nr != wall_0_extruder_nr || !mesh.settings.get<bool>("fill_outline_gaps"))
    {
        return;
    }
    const coord_t perimeter_gaps_line_width = mesh_config.perimeter_gap_config.getLineWidth();
    int skin_angle = 45;
    if (mesh.skin_angles.size() > 0)
    {
        skin_angle = mesh.skin_angles.at(gcode_layer.getLayerNr() % mesh.skin_angles.size());
    }
    Polygons gap_polygons; // unused
    Polygons gap_lines; // soon to be generated gap filler lines
    int offset = 0;
    int extra_infill_shift = 0;
    constexpr coord_t outline_gap_overlap = 0;
    constexpr int infill_multiplier = 1;
    constexpr bool zig_zaggify_infill = false;
    constexpr bool connect_polygons = false; // not applicable

    constexpr int wall_line_count = 0;
    const Point& infill_origin = Point();
    Polygons* perimeter_gaps = nullptr;
    constexpr bool connected_zigzags = false;
    constexpr bool use_endpieces = true;
    constexpr bool skip_some_zags = false;
    constexpr int zag_skip_count = 0;
    constexpr coord_t pocket_size = 0;
    coord_t max_resolution = 10; // we dont need to simplify line based infill
    coord_t max_deviation = 5;

    Infill infill_comp(
        EFillMethod::LINES, zig_zaggify_infill, connect_polygons, part.outline_gaps, offset, perimeter_gaps_line_width, perimeter_gaps_line_width, outline_gap_overlap, infill_multiplier, skin_angle, gcode_layer.z, extra_infill_shift
        , max_resolution, max_deviation
        , wall_line_count, infill_origin, perimeter_gaps, connected_zigzags, use_endpieces, skip_some_zags, zag_skip_count, pocket_size
        );
    infill_comp.generate(gap_polygons, gap_lines);

    if (gap_lines.size() > 0)
    {
        assert(extruder_nr == wall_0_extruder_nr); // Should already be the case because of fill_perimeter_gaps check
        added_something = true;
        setExtruder_addPrime(storage, gcode_layer, extruder_nr);
        gcode_layer.setIsInside(false); // going to print stuff outside print object
        gcode_layer.addLinesByOptimizer(gap_lines, mesh_config.perimeter_gap_config, SpaceFillType::Lines);
    }
}

bool FffGcodeWriter::processSkinAndPerimeterGaps(const SliceDataStorage& storage, LayerPlan& gcode_layer, const SliceMeshStorage& mesh, const size_t extruder_nr, const PathConfigStorage::MeshPathConfigs& mesh_config, const SliceLayerPart& part) const
{
    const size_t top_bottom_extruder_nr = mesh.settings.get<ExtruderTrain&>("top_bottom_extruder_nr").extruder_nr;
    const size_t roofing_extruder_nr = mesh.settings.get<ExtruderTrain&>("roofing_extruder_nr").extruder_nr;
    const size_t wall_0_extruder_nr = mesh.settings.get<ExtruderTrain&>("wall_0_extruder_nr").extruder_nr;
    const size_t roofing_layer_count = std::min(mesh.settings.get<size_t>("roofing_layer_count"), mesh.settings.get<size_t>("top_layers"));
    if (extruder_nr != top_bottom_extruder_nr && extruder_nr != wall_0_extruder_nr
        && (extruder_nr != roofing_extruder_nr || roofing_layer_count <= 0))
    {
        return false;
    }
    bool added_something = false;

    const bool fill_perimeter_gaps = mesh.settings.get<FillPerimeterGapMode>("fill_perimeter_gaps") != FillPerimeterGapMode::NOWHERE
                            && !Application::getInstance().current_slice->scene.current_mesh_group->settings.get<bool>("magic_spiralize")
                            && extruder_nr == wall_0_extruder_nr;

    PathOrderOptimizer part_order_optimizer(gcode_layer.getLastPlannedPositionOrStartingPosition());
    for (unsigned int skin_part_idx = 0; skin_part_idx < part.skin_parts.size(); skin_part_idx++)
    {
        const PolygonsPart& outline = part.skin_parts[skin_part_idx].outline;
        part_order_optimizer.addPolygon(outline.outerPolygon());
    }
    part_order_optimizer.optimize();

    for (int ordered_skin_part_idx : part_order_optimizer.polyOrder)
    {
        const SkinPart& skin_part = part.skin_parts[ordered_skin_part_idx];

        processSkinInsets(storage, gcode_layer, mesh, extruder_nr, mesh_config, skin_part, added_something);

        added_something = added_something |
            processSkinPart(storage, gcode_layer, mesh, extruder_nr, mesh_config, skin_part);
    }

    if (fill_perimeter_gaps)
    { // handle perimeter gaps of normal insets
        assert(extruder_nr == wall_0_extruder_nr); // Should already be the case because of fill_perimeter_gaps check
        processPerimeterGaps(storage, gcode_layer, mesh, extruder_nr, part.perimeter_gaps, mesh_config.perimeter_gap_config, added_something);
    }
    return added_something;
}

bool FffGcodeWriter::processSkinPart(const SliceDataStorage& storage, LayerPlan& gcode_layer, const SliceMeshStorage& mesh, const size_t extruder_nr, const PathConfigStorage::MeshPathConfigs& mesh_config, const SkinPart& skin_part) const
{
    bool added_something = false;

    gcode_layer.mode_skip_agressive_merge = true;

    // add roofing
    Polygons roofing_concentric_perimeter_gaps; // the perimeter gaps of the insets of concentric skin pattern of this skin part
    processRoofing(storage, gcode_layer, mesh, extruder_nr, mesh_config, skin_part, roofing_concentric_perimeter_gaps, added_something);

    // add normal skinfill
    Polygons top_bottom_concentric_perimeter_gaps; // the perimeter gaps of the insets of concentric skin pattern of this skin part
    processTopBottom(storage, gcode_layer, mesh, extruder_nr, mesh_config, skin_part, top_bottom_concentric_perimeter_gaps, added_something);

    // handle perimeter_gaps of concentric skin
    {
        Polygons perimeter_gaps = top_bottom_concentric_perimeter_gaps;
        perimeter_gaps.add(roofing_concentric_perimeter_gaps);
        if (extruder_nr == mesh.settings.get<ExtruderTrain&>("wall_0_extruder_nr").extruder_nr)
        {
            perimeter_gaps.add(skin_part.perimeter_gaps);
        }
        perimeter_gaps.unionPolygons();

        processPerimeterGaps(storage, gcode_layer, mesh, extruder_nr, perimeter_gaps, mesh_config.perimeter_gap_config, added_something);
    }

    gcode_layer.mode_skip_agressive_merge = false;
    return added_something;
}

void FffGcodeWriter::processSkinInsets(const SliceDataStorage& storage, LayerPlan& gcode_layer, const SliceMeshStorage& mesh, const size_t extruder_nr, const PathConfigStorage::MeshPathConfigs& mesh_config, const SkinPart& skin_part, bool& added_something) const
{
    const size_t skin_extruder_nr = mesh.settings.get<ExtruderTrain&>("top_bottom_extruder_nr").extruder_nr;
    // add skin walls aka skin perimeters
    if (extruder_nr == skin_extruder_nr)
    {
        for (const Polygons& skin_perimeter : skin_part.insets)
        {
            if (skin_perimeter.size() > 0)
            {
                added_something = true;
                setExtruder_addPrime(storage, gcode_layer, extruder_nr);
                gcode_layer.setIsInside(true); // going to print stuff inside print object
                gcode_layer.addWalls(skin_perimeter, mesh, mesh_config.skin_config, mesh_config.bridge_skin_config, nullptr); // add polygons to gcode in inward order
            }
        }
    }
}

void FffGcodeWriter::processRoofing(const SliceDataStorage& storage, LayerPlan& gcode_layer, const SliceMeshStorage& mesh, const size_t extruder_nr, const PathConfigStorage::MeshPathConfigs& mesh_config, const SkinPart& skin_part, Polygons& concentric_perimeter_gaps, bool& added_something) const
{
    const size_t roofing_extruder_nr = mesh.settings.get<ExtruderTrain&>("roofing_extruder_nr").extruder_nr;
    if (extruder_nr != roofing_extruder_nr)
    {
        return;
    }

    const bool fill_perimeter_gaps =
        mesh.settings.get<FillPerimeterGapMode>("fill_perimeter_gaps") != FillPerimeterGapMode::NOWHERE
        && !Application::getInstance().current_slice->scene.current_mesh_group->settings.get<bool>("magic_spiralize");

    const EFillMethod pattern = mesh.settings.get<EFillMethod>("roofing_pattern");

    AngleDegrees roofing_angle = 45;
    if (mesh.roofing_angles.size() > 0)
    {
        roofing_angle = mesh.roofing_angles.at(gcode_layer.getLayerNr() % mesh.roofing_angles.size());
    }

    const Ratio skin_density = 1.0;
    const coord_t skin_overlap = 0; // skinfill already expanded over the roofing areas; don't overlap with perimeters
    Polygons* perimeter_gaps_output = (fill_perimeter_gaps) ? &concentric_perimeter_gaps : nullptr;
    processSkinPrintFeature(storage, gcode_layer, mesh, extruder_nr, skin_part.roofing_fill, mesh_config.roofing_config, pattern, roofing_angle, skin_overlap, skin_density, perimeter_gaps_output, added_something);
}

void FffGcodeWriter::processTopBottom(const SliceDataStorage& storage, LayerPlan& gcode_layer, const SliceMeshStorage& mesh, const size_t extruder_nr, const PathConfigStorage::MeshPathConfigs& mesh_config, const SkinPart& skin_part, Polygons& concentric_perimeter_gaps, bool& added_something) const
{
    const size_t top_bottom_extruder_nr = mesh.settings.get<ExtruderTrain&>("top_bottom_extruder_nr").extruder_nr;
    if (extruder_nr != top_bottom_extruder_nr)
    {
        return;
    }
    const Settings& mesh_group_settings = Application::getInstance().current_slice->scene.current_mesh_group->settings;

    const bool generate_perimeter_gaps =
        mesh.settings.get<FillPerimeterGapMode>("fill_perimeter_gaps") != FillPerimeterGapMode::NOWHERE
        && !mesh_group_settings.get<bool>("magic_spiralize");

    const size_t layer_nr = gcode_layer.getLayerNr();

    EFillMethod pattern = (layer_nr == 0) ?
        mesh.settings.get<EFillMethod>("top_bottom_pattern_0") :
        mesh.settings.get<EFillMethod>("top_bottom_pattern");

    AngleDegrees skin_angle = 45;
    if (mesh.skin_angles.size() > 0)
    {
        skin_angle = mesh.skin_angles.at(layer_nr % mesh.skin_angles.size());
    }

    // generate skin_polygons and skin_lines (and concentric_perimeter_gaps if needed)
    const GCodePathConfig* skin_config = &mesh_config.skin_config;
    Ratio skin_density = 1.0;
    coord_t skin_overlap = mesh.settings.get<coord_t>("skin_overlap_mm");
    const coord_t more_skin_overlap = std::max(skin_overlap, (coord_t)(mesh_config.insetX_config.getLineWidth() / 2)); // force a minimum amount of skin_overlap
    const bool bridge_settings_enabled = mesh.settings.get<bool>("bridge_settings_enabled");
    const bool bridge_enable_more_layers = bridge_settings_enabled && mesh.settings.get<bool>("bridge_enable_more_layers");
    const Ratio support_threshold = bridge_settings_enabled ? mesh.settings.get<Ratio>("bridge_skin_support_threshold") : 0.0_r;
    const size_t bottom_layers = mesh.settings.get<size_t>("bottom_layers");

    // if support is enabled, consider the support outlines so we don't generate bridges over support

    int support_layer_nr = -1;
    const SupportLayer* support_layer = nullptr;

    if (mesh_group_settings.get<bool>("support_enable"))
    {
        const coord_t layer_height = mesh_config.inset0_config.getLayerThickness();
        const coord_t z_distance_top = mesh.settings.get<coord_t>("support_top_distance");
        const size_t z_distance_top_layers = round_up_divide(z_distance_top, layer_height) + 1;
        support_layer_nr = layer_nr - z_distance_top_layers;
    }

    // helper function that detects skin regions that have no support and modifies their print settings (config, line angle, density, etc.)

    auto handle_bridge_skin = [&](const int bridge_layer, const GCodePathConfig* config, const float density) // bridge_layer = 1, 2 or 3
    {
        if (support_layer_nr >= (bridge_layer - 1))
        {
            support_layer = &storage.support.supportLayers[support_layer_nr - (bridge_layer - 1)];
        }

        Polygons supported_skin_part_regions;

        const int angle = bridgeAngle(mesh.settings, skin_part.outline, storage, layer_nr, bridge_layer, support_layer, supported_skin_part_regions);

        if (angle > -1 || (support_threshold > 0 && (supported_skin_part_regions.area() / (skin_part.outline.area() + 1) < support_threshold)))
        {
            if (angle > -1)
            {
                switch (bridge_layer)
                {
                    default:
                    case 1:
                        skin_angle = angle;
                        break;

                    case 2:
                        if (bottom_layers > 2)
                        {
                            // orientate second bridge skin at +45 deg to first
                            skin_angle = angle + 45;
                        }
                        else
                        {
                            // orientate second bridge skin at 90 deg to first
                            skin_angle = angle + 90;
                        }
                        break;

                    case 3:
                        // orientate third bridge skin at 135 (same result as -45) deg to first
                        skin_angle = angle + 135;
                        break;
                }
            }
            pattern = EFillMethod::LINES; // force lines pattern when bridging
            if (bridge_settings_enabled)
            {
                skin_config = config;
                skin_overlap = more_skin_overlap;
                skin_density = density;
            }
            return true;
        }

        return false;
    };

    bool is_bridge_skin = false;
    if (layer_nr > 0)
    {
        is_bridge_skin = handle_bridge_skin(1, &mesh_config.bridge_skin_config, mesh.settings.get<Ratio>("bridge_skin_density"));
    }
    if (bridge_enable_more_layers && !is_bridge_skin && layer_nr > 1 && bottom_layers > 1)
    {
        is_bridge_skin = handle_bridge_skin(2, &mesh_config.bridge_skin_config2, mesh.settings.get<Ratio>("bridge_skin_density_2"));

        if (!is_bridge_skin && layer_nr > 2 && bottom_layers > 2)
        {
            is_bridge_skin = handle_bridge_skin(3, &mesh_config.bridge_skin_config3, mesh.settings.get<Ratio>("bridge_skin_density_3"));
        }
    }

    double fan_speed = GCodePathConfig::FAN_SPEED_DEFAULT;

    if (layer_nr > 0 && skin_config == &mesh_config.skin_config && support_layer_nr >= 0 && mesh.settings.get<bool>("support_fan_enable"))
    {
        // skin isn't a bridge but is it above support and we need to modify the fan speed?

        AABB skin_bb(skin_part.outline);

        support_layer = &storage.support.supportLayers[support_layer_nr];

        bool supported = false;

        if (!support_layer->support_roof.empty())
        {
            AABB support_roof_bb(support_layer->support_roof);
            if (skin_bb.hit(support_roof_bb))
            {
                supported = !skin_part.outline.intersection(support_layer->support_roof).empty();
            }
        }
        else
        {
            for (auto support_part : support_layer->support_infill_parts)
            {
                AABB support_part_bb(support_part.getInfillArea());
                if (skin_bb.hit(support_part_bb))
                {
                    supported = !skin_part.outline.intersection(support_part.getInfillArea()).empty();

                    if (supported)
                    {
                        break;
                    }
                }
            }
        }

        if (supported)
        {
            fan_speed = mesh.settings.get<Ratio>("support_supported_skin_fan_speed") * 100.0;
        }
    }

    // calculate polygons and lines
    Polygons* perimeter_gaps_output = (generate_perimeter_gaps) ? &concentric_perimeter_gaps : nullptr;

    processSkinPrintFeature(storage, gcode_layer, mesh, extruder_nr, skin_part.inner_infill, *skin_config, pattern, skin_angle, skin_overlap, skin_density, perimeter_gaps_output, added_something, fan_speed);
}

void FffGcodeWriter::processSkinPrintFeature(const SliceDataStorage& storage, LayerPlan& gcode_layer, const SliceMeshStorage& mesh, const size_t extruder_nr, const Polygons& area, const GCodePathConfig& config, EFillMethod pattern, const AngleDegrees skin_angle, const coord_t skin_overlap, const Ratio skin_density, Polygons* perimeter_gaps_output, bool& added_something, double fan_speed) const
{
    Polygons skin_polygons;
    Polygons skin_lines;

    constexpr int infill_multiplier = 1;
    constexpr int extra_infill_shift = 0;
    constexpr int wall_line_count = 0;
    constexpr coord_t offset_from_inner_skin_infill = 0;
    const bool zig_zaggify_infill = pattern == EFillMethod::ZIG_ZAG;
    const bool connect_polygons = mesh.settings.get<bool>("connect_skin_polygons");
    coord_t max_resolution = mesh.settings.get<coord_t>("meshfix_maximum_resolution");
    coord_t max_deviation = mesh.settings.get<coord_t>("meshfix_maximum_deviation");
    const Point infill_origin;
    constexpr bool connected_zigzags = false;
    constexpr bool use_endpieces = true;
    constexpr bool skip_some_zags = false;
    constexpr int zag_skip_count = 0;
    constexpr coord_t pocket_size = 0;

    Infill infill_comp(
        pattern, zig_zaggify_infill, connect_polygons, area, offset_from_inner_skin_infill, config.getLineWidth(), config.getLineWidth() / skin_density, skin_overlap, infill_multiplier, skin_angle, gcode_layer.z, extra_infill_shift
        , max_resolution, max_deviation
        , wall_line_count, infill_origin, perimeter_gaps_output,
        connected_zigzags, use_endpieces, skip_some_zags, zag_skip_count, pocket_size
        );
    infill_comp.generate(skin_polygons, skin_lines);

    // add paths
    if (skin_polygons.size() > 0 || skin_lines.size() > 0)
    {
        added_something = true;
        setExtruder_addPrime(storage, gcode_layer, extruder_nr);
        gcode_layer.setIsInside(true); // going to print stuff inside print object
        if (!skin_polygons.empty())
        {
            constexpr bool force_comb_retract = false;
            gcode_layer.addTravel(skin_polygons[0][0], force_comb_retract);
            gcode_layer.addPolygonsByOptimizer(skin_polygons, config);
        }

        std::optional<Point> near_start_location;
        const EFillMethod pattern = (gcode_layer.getLayerNr() == 0) ?
            mesh.settings.get<EFillMethod>("top_bottom_pattern_0") :
            mesh.settings.get<EFillMethod>("top_bottom_pattern");
        if (pattern == EFillMethod::LINES || pattern == EFillMethod::ZIG_ZAG)
        { // update near_start_location to a location which tries to avoid seams in skin
            near_start_location = getSeamAvoidingLocation(area, skin_angle, gcode_layer.getLastPlannedPositionOrStartingPosition());
        }

        constexpr bool enable_travel_optimization = false;
        constexpr float flow = 1.0;
        if (pattern == EFillMethod::GRID || pattern == EFillMethod::LINES || pattern == EFillMethod::TRIANGLES || pattern == EFillMethod::CUBIC || pattern == EFillMethod::TETRAHEDRAL || pattern == EFillMethod::QUARTER_CUBIC || pattern == EFillMethod::CUBICSUBDIV)
        {
            gcode_layer.addLinesByOptimizer(skin_lines, config, SpaceFillType::Lines, enable_travel_optimization, mesh.settings.get<coord_t>("infill_wipe_dist"), flow, near_start_location, fan_speed);
        }
        else
        {
            SpaceFillType space_fill_type = (pattern == EFillMethod::ZIG_ZAG) ? SpaceFillType::PolyLines : SpaceFillType::Lines;
            constexpr coord_t wipe_dist = 0;
            gcode_layer.addLinesByOptimizer(skin_lines, config, space_fill_type, enable_travel_optimization, wipe_dist, flow, near_start_location, fan_speed);
        }
    }
}

void FffGcodeWriter::processPerimeterGaps(const SliceDataStorage& storage, LayerPlan& gcode_layer, const SliceMeshStorage& mesh, const size_t extruder_nr, const Polygons& perimeter_gaps, const GCodePathConfig& perimeter_gap_config, bool& added_something) const
{
    const coord_t perimeter_gaps_line_width = perimeter_gap_config.getLineWidth();

    assert(mesh.roofing_angles.size() > 0);
    const bool zig_zaggify_infill = false;
    const bool connect_polygons = false; // not applicable
    int perimeter_gaps_angle = mesh.roofing_angles[gcode_layer.getLayerNr() % mesh.roofing_angles.size()]; // use roofing angles for perimeter gaps
    Polygons gap_polygons; // will remain empty
    Polygons gap_lines;
    constexpr int offset = 0;
    constexpr int infill_multiplier = 1;
    constexpr int extra_infill_shift = 0;
    const coord_t skin_overlap = mesh.settings.get<coord_t>("skin_overlap_mm");
    constexpr int wall_line_count = 0;
    const Point& infill_origin = Point();
    constexpr Polygons* perimeter_gaps_polyons = nullptr;
    constexpr bool connected_zigzags = false;
    constexpr bool use_endpieces = true;
    constexpr bool skip_some_zags = false;
    constexpr int zag_skip_count = 0;
    constexpr coord_t pocket_size = 0;
    coord_t max_resolution = 10; // we don't need to simplify line based infill
    coord_t max_deviation = 5;

    Infill infill_comp(
        EFillMethod::LINES, zig_zaggify_infill, connect_polygons, perimeter_gaps, offset, perimeter_gaps_line_width, perimeter_gaps_line_width, skin_overlap, infill_multiplier, perimeter_gaps_angle, gcode_layer.z, extra_infill_shift
        , max_resolution, max_deviation
        , wall_line_count, infill_origin, perimeter_gaps_polyons, connected_zigzags, use_endpieces, skip_some_zags, zag_skip_count, pocket_size);
    infill_comp.generate(gap_polygons, gap_lines);
    if (gap_lines.size() > 0)
    {
        added_something = true;
        setExtruder_addPrime(storage, gcode_layer, extruder_nr);
        gcode_layer.setIsInside(true); // going to print stuff inside print object
        gcode_layer.addLinesByOptimizer(gap_lines, perimeter_gap_config, SpaceFillType::Lines);
    }
}

bool FffGcodeWriter::processIroning(const SliceMeshStorage& mesh, const SliceLayer& layer, const GCodePathConfig& line_config, LayerPlan& gcode_layer) const
{
    bool added_something = false;
    const bool ironing_enabled = mesh.settings.get<bool>("ironing_enabled");
    const bool ironing_only_highest_layer = mesh.settings.get<bool>("ironing_only_highest_layer");
    if (ironing_enabled && (!ironing_only_highest_layer || mesh.layer_nr_max_filled_layer == gcode_layer.getLayerNr()))
    {
        added_something |= layer.top_surface.ironing(mesh, line_config, gcode_layer);
    }
    return added_something;
}


bool FffGcodeWriter::addSupportToGCode(const SliceDataStorage& storage, LayerPlan& gcode_layer, const size_t extruder_nr) const
{
    bool support_added = false;
    if (!storage.support.generated || gcode_layer.getLayerNr() > storage.support.layer_nr_max_filled_layer)
    {
        return support_added;
    }

    const Settings& mesh_group_settings = Application::getInstance().current_slice->scene.current_mesh_group->settings;
    const size_t support_roof_extruder_nr = mesh_group_settings.get<ExtruderTrain&>("support_roof_extruder_nr").extruder_nr;
    const size_t support_bottom_extruder_nr = mesh_group_settings.get<ExtruderTrain&>("support_bottom_extruder_nr").extruder_nr;
    size_t support_infill_extruder_nr = (gcode_layer.getLayerNr() <= 0) ? mesh_group_settings.get<ExtruderTrain&>("support_extruder_nr_layer_0").extruder_nr : mesh_group_settings.get<ExtruderTrain&>("support_infill_extruder_nr").extruder_nr;

    const SupportLayer& support_layer = storage.support.supportLayers[std::max(0, gcode_layer.getLayerNr())];
    if (support_layer.support_bottom.empty() && support_layer.support_roof.empty() && support_layer.support_infill_parts.empty())
    {
        return support_added;
    }

    if (extruder_nr == support_infill_extruder_nr)
    {
        support_added |= processSupportInfill(storage, gcode_layer);
    }
    if (extruder_nr == support_roof_extruder_nr)
    {
        support_added |= addSupportRoofsToGCode(storage, gcode_layer);
    }
    if (extruder_nr == support_bottom_extruder_nr)
    {
        support_added |= addSupportBottomsToGCode(storage, gcode_layer);
    }
    return support_added;
}


bool FffGcodeWriter::processSupportInfill(const SliceDataStorage& storage, LayerPlan& gcode_layer) const
{
    bool added_something = false;
    const SupportLayer& support_layer = storage.support.supportLayers[std::max(0, gcode_layer.getLayerNr())]; // account for negative layer numbers for raft filler layers

    if (gcode_layer.getLayerNr() > storage.support.layer_nr_max_filled_layer || support_layer.support_infill_parts.empty())
    {
        return added_something;
    }

    const Settings& mesh_group_settings = Application::getInstance().current_slice->scene.current_mesh_group->settings;
    const size_t extruder_nr = (gcode_layer.getLayerNr() <= 0) ? mesh_group_settings.get<ExtruderTrain&>("support_extruder_nr_layer_0").extruder_nr : mesh_group_settings.get<ExtruderTrain&>("support_infill_extruder_nr").extruder_nr;
    const ExtruderTrain& infill_extruder = Application::getInstance().current_slice->scene.extruders[extruder_nr];

    coord_t default_support_line_distance = infill_extruder.settings.get<coord_t>("support_line_distance");
    
    // To improve adhesion for the "support initial layer" the first layer might have different properties
    if(gcode_layer.getLayerNr() == 0)
    {
        default_support_line_distance = infill_extruder.settings.get<coord_t>("support_initial_layer_line_distance"); 
    }

    const coord_t default_support_infill_overlap = infill_extruder.settings.get<coord_t>("infill_overlap_mm");
    AngleDegrees support_infill_angle = 0;
    if (gcode_layer.getLayerNr() <= 0)
    {
        // handle negative layer numbers
        int divisor = static_cast<int>(storage.support.support_infill_angles_layer_0.size());
        int index = ((gcode_layer.getLayerNr() % divisor) + divisor) % divisor;
        support_infill_angle = storage.support.support_infill_angles_layer_0.at(index);
    }
    else
    {
        support_infill_angle = storage.support.support_infill_angles.at(gcode_layer.getLayerNr() % storage.support.support_infill_angles.size());
    }
    constexpr size_t infill_multiplier = 1; // there is no frontend setting for this (yet)
    constexpr size_t wall_line_count = 0;
    coord_t max_resolution = infill_extruder.settings.get<coord_t>("meshfix_maximum_resolution");
    coord_t max_deviation = infill_extruder.settings.get<coord_t>("meshfix_maximum_deviation");
    coord_t default_support_line_width = infill_extruder.settings.get<coord_t>("support_line_width");
    if (gcode_layer.getLayerNr() == 0 && mesh_group_settings.get<EPlatformAdhesion>("adhesion_type") != EPlatformAdhesion::RAFT)
    {
        default_support_line_width *= infill_extruder.settings.get<Ratio>("initial_layer_line_width_factor");
    }

    EFillMethod support_pattern = infill_extruder.settings.get<EFillMethod>("support_pattern");
    if (gcode_layer.getLayerNr() <= 0 && (support_pattern == EFillMethod::LINES || support_pattern == EFillMethod::ZIG_ZAG))
    {
        support_pattern = EFillMethod::GRID;
    }
    const bool zig_zaggify_infill = infill_extruder.settings.get<bool>("zig_zaggify_support");
    constexpr bool connect_polygons = false; // polygons are too distant to connect for sparse support
    const bool skip_some_zags = infill_extruder.settings.get<bool>("support_skip_some_zags");
    const size_t zag_skip_count = infill_extruder.settings.get<size_t>("support_zag_skip_count");

    // create a list of outlines and use PathOrderOptimizer to optimize the travel move
    PathOrderOptimizer island_order_optimizer(gcode_layer.getLastPlannedPositionOrStartingPosition());
    for (size_t part_idx = 0; part_idx < support_layer.support_infill_parts.size(); ++part_idx)
    {
        island_order_optimizer.addPolygon(support_layer.support_infill_parts[part_idx].outline[0]);
    }
    island_order_optimizer.optimize();

    //Print the thicker infill lines first. (double or more layer thickness, infill combined with previous layers)
    const std::vector<SupportInfillPart>& part_list = support_layer.support_infill_parts;
    for (int part_idx : island_order_optimizer.polyOrder)
    {
        const SupportInfillPart& part = part_list[part_idx];

        // always process the wall overlap if walls are generated
        const int current_support_infill_overlap = (part.inset_count_to_generate > 0) ? default_support_infill_overlap : 0;

        // add outline (boundary) if any wall is generated
        if (!part.insets.empty())
        {
            Polygons all_insets;
            for (const Polygons& inset : part.insets)
            {
                all_insets.add(inset);
            }

            if (all_insets.size() > 0)
            {
                setExtruder_addPrime(storage, gcode_layer, extruder_nr); // only switch extruder if we're sure we're going to switch
                gcode_layer.setIsInside(false); // going to print stuff outside print object, i.e. support
                gcode_layer.addPolygonsByOptimizer(all_insets, gcode_layer.configs_storage.support_infill_config[0]);
            }
        }

        // process sub-areas in this support infill area with different densities
        if (default_support_line_distance <= 0
            || part.infill_area_per_combine_per_density.empty())
        {
            continue;
        }

        for (unsigned int combine_idx = 0; combine_idx < part.infill_area_per_combine_per_density[0].size(); ++combine_idx)
        {
            const coord_t support_line_width = default_support_line_width * (combine_idx + 1);

            Polygons support_polygons;
            Polygons support_lines;
            for (unsigned int density_idx = part.infill_area_per_combine_per_density.size() - 1; (int)density_idx >= 0; density_idx--)
            {
                if (combine_idx >= part.infill_area_per_combine_per_density[density_idx].size())
                {
                    continue;
                }

                const Polygons& support_area = part.infill_area_per_combine_per_density[density_idx][combine_idx];
                const double support_area_offset = (gcode_layer.getLayerNr() == 0 && support_pattern == EFillMethod::CONCENTRIC) ? (support_line_width * infill_extruder.settings.get<coord_t>("support_brim_line_count") / 1000) : 0;
                const Polygons support_area_with_offset = support_area_offset > 0 ? support_area.offset(support_area_offset) : Polygons();

                const unsigned int density_factor = 2 << density_idx; // == pow(2, density_idx + 1)
                int support_line_distance_here = default_support_line_distance * density_factor; // the highest density infill combines with the next to create a grid with density_factor 1
                const int support_shift = support_line_distance_here / 2;
                if (density_idx == part.infill_area_per_combine_per_density.size() - 1 || support_pattern == EFillMethod::CROSS || support_pattern == EFillMethod::CROSS_3D)
                {
                    support_line_distance_here /= 2;
                }

                constexpr coord_t offset_from_outline = 0;
                constexpr bool use_endpieces = true;
                constexpr Polygons* perimeter_gaps = nullptr;
                const Point infill_origin;

                constexpr coord_t pocket_size = 0;

                Infill infill_comp(support_pattern, zig_zaggify_infill, connect_polygons, support_area_offset > 0 ? support_area_with_offset : support_area, offset_from_outline, support_line_width,
                                   support_line_distance_here, current_support_infill_overlap, infill_multiplier, support_infill_angle, gcode_layer.z, support_shift
                                   , max_resolution, max_deviation
                                   , wall_line_count, infill_origin,
                                   perimeter_gaps, infill_extruder.settings.get<bool>("support_connect_zigzags"), use_endpieces,
                                   skip_some_zags, zag_skip_count, pocket_size);
                infill_comp.generate(support_polygons, support_lines, storage.support.cross_fill_provider);
                if (support_area_offset > 0)
                {
                    // Only polygons (not lines), because this only happens in the case of concentric on layer 0 (if support brim is enabled).
                    support_polygons = support_polygons.difference(support_area_with_offset.difference(support_area.offset(support_line_width / 2)));
                }
            }

            if (support_lines.size() > 0 || support_polygons.size() > 0)
            {
                setExtruder_addPrime(storage, gcode_layer, extruder_nr); // only switch extruder if we're sure we're going to switch
                gcode_layer.setIsInside(false); // going to print stuff outside print object, i.e. support
                if (!support_polygons.empty())
                {
                    constexpr bool force_comb_retract = false;
                    gcode_layer.addTravel(support_polygons[0][0], force_comb_retract);
                    gcode_layer.addPolygonsByOptimizer(support_polygons, gcode_layer.configs_storage.support_infill_config[combine_idx]);
                }
                gcode_layer.addLinesByOptimizer(support_lines, gcode_layer.configs_storage.support_infill_config[combine_idx],
                                                (support_pattern == EFillMethod::ZIG_ZAG) ? SpaceFillType::PolyLines : SpaceFillType::Lines);
                added_something = true;
            }
        }
    }

    return added_something;
}


bool FffGcodeWriter::addSupportRoofsToGCode(const SliceDataStorage& storage, LayerPlan& gcode_layer) const
{
    const SupportLayer& support_layer = storage.support.supportLayers[std::max(0, gcode_layer.getLayerNr())];

    if (!storage.support.generated 
        || gcode_layer.getLayerNr() > storage.support.layer_nr_max_filled_layer 
        || support_layer.support_roof.empty())
    {
        return false; //No need to generate support roof if there's no support.
    }

    const size_t roof_extruder_nr = Application::getInstance().current_slice->scene.current_mesh_group->settings.get<ExtruderTrain&>("support_roof_extruder_nr").extruder_nr;
    const ExtruderTrain& roof_extruder = Application::getInstance().current_slice->scene.extruders[roof_extruder_nr];

    const EFillMethod pattern = roof_extruder.settings.get<EFillMethod>("support_roof_pattern");
    AngleDegrees fill_angle = 0;
    if (!storage.support.support_roof_angles.empty())
    {
        // handle negative layer numbers
        int divisor = static_cast<int>(storage.support.support_roof_angles.size());
        int index = ((gcode_layer.getLayerNr() % divisor) + divisor) % divisor;
        fill_angle = storage.support.support_roof_angles.at(index);
    }
    const bool zig_zaggify_infill = pattern == EFillMethod::ZIG_ZAG;
    const bool connect_polygons = false; // connections might happen in mid air in between the infill lines
    constexpr coord_t support_roof_overlap = 0; // the roofs should never be expanded outwards
    constexpr size_t infill_multiplier = 1;
    constexpr coord_t outline_offset =  0;
    constexpr coord_t extra_infill_shift = 0;
    constexpr size_t wall_line_count = 0;
    const Point infill_origin;
    constexpr Polygons* perimeter_gaps = nullptr;
    constexpr bool use_endpieces = true;
    constexpr bool connected_zigzags = false;
    constexpr bool skip_some_zags = false;
    constexpr size_t zag_skip_count = 0;
    constexpr coord_t pocket_size = 0;
    const coord_t max_resolution = roof_extruder.settings.get<coord_t>("meshfix_maximum_resolution");
    const coord_t max_deviation = roof_extruder.settings.get<coord_t>("meshfix_maximum_deviation");

    coord_t support_roof_line_distance = roof_extruder.settings.get<coord_t>("support_roof_line_distance");
    const coord_t support_roof_line_width = roof_extruder.settings.get<coord_t>("support_roof_line_width");
    if (gcode_layer.getLayerNr() == 0 && support_roof_line_distance < 2 * support_roof_line_width)
    { // if roof is dense
        support_roof_line_distance *= roof_extruder.settings.get<Ratio>("initial_layer_line_width_factor");
    }

    Polygons infill_outline = support_layer.support_roof;
    Polygons wall;
    // make sure there is a wall if this is on the first layer
    if (gcode_layer.getLayerNr() == 0)
    {
        wall = support_layer.support_roof.offset(-support_roof_line_width / 2);
        infill_outline = wall.offset(-support_roof_line_width / 2);
    }

    Infill roof_computation(
        pattern, zig_zaggify_infill, connect_polygons, infill_outline, outline_offset, gcode_layer.configs_storage.support_roof_config.getLineWidth(),
        support_roof_line_distance, support_roof_overlap, infill_multiplier, fill_angle, gcode_layer.z, extra_infill_shift
        , max_resolution, max_deviation
        , wall_line_count, infill_origin, perimeter_gaps, connected_zigzags, use_endpieces, skip_some_zags, zag_skip_count, pocket_size
        );
    Polygons roof_polygons;
    Polygons roof_lines;
    roof_computation.generate(roof_polygons, roof_lines);
    if ((gcode_layer.getLayerNr() == 0 && wall.empty()) || (gcode_layer.getLayerNr() > 0 && roof_polygons.empty() && roof_lines.empty()))
    {
        return false; //We didn't create any support roof.
    }
    setExtruder_addPrime(storage, gcode_layer, roof_extruder_nr);
    gcode_layer.setIsInside(false); // going to print stuff outside print object, i.e. support
    if (gcode_layer.getLayerNr() == 0)
    {
        gcode_layer.addPolygonsByOptimizer(wall, gcode_layer.configs_storage.support_roof_config);
    }
    if (!roof_polygons.empty())
    {
        constexpr bool force_comb_retract = false;
        gcode_layer.addTravel(roof_polygons[0][0], force_comb_retract);
        gcode_layer.addPolygonsByOptimizer(roof_polygons, gcode_layer.configs_storage.support_roof_config);
    }
    gcode_layer.addLinesByOptimizer(roof_lines, gcode_layer.configs_storage.support_roof_config, (pattern == EFillMethod::ZIG_ZAG) ? SpaceFillType::PolyLines : SpaceFillType::Lines);
    return true;
}

bool FffGcodeWriter::addSupportBottomsToGCode(const SliceDataStorage& storage, LayerPlan& gcode_layer) const
{
    const SupportLayer& support_layer = storage.support.supportLayers[std::max(0, gcode_layer.getLayerNr())];

    if (!storage.support.generated 
        || gcode_layer.getLayerNr() > storage.support.layer_nr_max_filled_layer 
        || support_layer.support_bottom.empty())
    {
        return false; //No need to generate support bottoms if there's no support.
    }

    const size_t bottom_extruder_nr = Application::getInstance().current_slice->scene.current_mesh_group->settings.get<ExtruderTrain&>("support_bottom_extruder_nr").extruder_nr;
    const ExtruderTrain& bottom_extruder = Application::getInstance().current_slice->scene.extruders[bottom_extruder_nr];

    const EFillMethod pattern = bottom_extruder.settings.get<EFillMethod>("support_bottom_pattern");
    AngleDegrees fill_angle = 0;
    if (!storage.support.support_bottom_angles.empty())
    {
        // handle negative layer numbers
        int divisor = static_cast<int>(storage.support.support_bottom_angles.size());
        int index = ((gcode_layer.getLayerNr() % divisor) + divisor) % divisor;
        fill_angle = storage.support.support_bottom_angles.at(index);
    }
    const bool zig_zaggify_infill = pattern == EFillMethod::ZIG_ZAG;
    const bool connect_polygons = true; // less retractions and less moves only make the bottoms easier to print
    constexpr coord_t support_bottom_overlap = 0; // the bottoms should never be expanded outwards
    constexpr size_t infill_multiplier = 1;
    constexpr coord_t outline_offset =  0;
    constexpr coord_t extra_infill_shift = 0;
    constexpr size_t wall_line_count = 0;
    const Point infill_origin;
    constexpr Polygons* perimeter_gaps = nullptr;
    constexpr bool use_endpieces = true;
    constexpr bool connected_zigzags = false;
    constexpr bool skip_some_zags = false;
    constexpr int zag_skip_count = 0;
    constexpr coord_t pocket_size = 0;
    const coord_t max_resolution = bottom_extruder.settings.get<coord_t>("meshfix_maximum_resolution");
    const coord_t max_deviation = bottom_extruder.settings.get<coord_t>("meshfix_maximum_deviation");

    const coord_t support_bottom_line_distance = bottom_extruder.settings.get<coord_t>("support_bottom_line_distance"); // note: no need to apply initial line width factor; support bottoms cannot exist on the first layer
    Infill bottom_computation(
        pattern, zig_zaggify_infill, connect_polygons, support_layer.support_bottom, outline_offset, gcode_layer.configs_storage.support_bottom_config.getLineWidth(),
        support_bottom_line_distance, support_bottom_overlap, infill_multiplier, fill_angle, gcode_layer.z, extra_infill_shift
        , max_resolution, max_deviation
        , wall_line_count, infill_origin, perimeter_gaps, connected_zigzags, use_endpieces, skip_some_zags, zag_skip_count, pocket_size
        );
    Polygons bottom_polygons;
    Polygons bottom_lines;
    bottom_computation.generate(bottom_polygons, bottom_lines);
    if (bottom_polygons.empty() && bottom_lines.empty())
    {
        return false;
    }
    setExtruder_addPrime(storage, gcode_layer, bottom_extruder_nr);
    gcode_layer.setIsInside(false); // going to print stuff outside print object, i.e. support
    if (!bottom_polygons.empty())
    {
        constexpr bool force_comb_retract = false;
        gcode_layer.addTravel(bottom_polygons[0][0], force_comb_retract);
        gcode_layer.addPolygonsByOptimizer(bottom_polygons, gcode_layer.configs_storage.support_bottom_config);
    }
    gcode_layer.addLinesByOptimizer(bottom_lines, gcode_layer.configs_storage.support_bottom_config, (pattern == EFillMethod::ZIG_ZAG) ? SpaceFillType::PolyLines : SpaceFillType::Lines);
    return true;
}

void FffGcodeWriter::setExtruder_addPrime(const SliceDataStorage& storage, LayerPlan& gcode_layer, const size_t extruder_nr) const
{
    const size_t outermost_prime_tower_extruder = storage.primeTower.extruder_order[0];

    const size_t previous_extruder = gcode_layer.getExtruder();
    if (previous_extruder == extruder_nr &&
        !(gcode_layer.getLayerNr() > -static_cast<LayerIndex>(Raft::getFillerLayerCount()) && extruder_nr == outermost_prime_tower_extruder) &&
        !(gcode_layer.getLayerNr() == -static_cast<LayerIndex>(Raft::getFillerLayerCount()))) //No unnecessary switches, unless switching to extruder for the outer shell of the prime tower.
    {
        return;
    }
    const bool extruder_changed = gcode_layer.setExtruder(extruder_nr);

    if (extruder_changed)
    {
        if (extruder_prime_layer_nr[extruder_nr] == gcode_layer.getLayerNr())
        {
            const ExtruderTrain& train = Application::getInstance().current_slice->scene.extruders[extruder_nr];

            // We always prime an extruder, but whether it will be a prime blob/poop depends on if prime blob is enabled.
            // This is decided in GCodeExport::writePrimeTrain().
            if (train.settings.get<bool>("prime_blob_enable")) // Don't travel to the prime-blob position if not enabled though.
            {
                bool prime_pos_is_abs = train.settings.get<bool>("extruder_prime_pos_abs");
                Point prime_pos = Point(train.settings.get<coord_t>("extruder_prime_pos_x"), train.settings.get<coord_t>("extruder_prime_pos_y"));
                gcode_layer.addTravel(prime_pos_is_abs ? prime_pos : gcode_layer.getLastPlannedPositionOrStartingPosition() + prime_pos);
                gcode_layer.planPrime();
            }
            else
            {
                // Otherwise still prime, but don't do any other travels.
                gcode_layer.planPrime(0.0);
            }
        }

        if (gcode_layer.getLayerNr() == 0 && !gcode_layer.getSkirtBrimIsPlanned(extruder_nr))
        {
            processSkirtBrim(storage, gcode_layer, extruder_nr);
        }
    }


    // When the first layer of the prime tower is printed with one material only, do not prime another material on the
    // first layer again.
    if ((((gcode_layer.getLayerNr() > 0) && extruder_changed) || ((gcode_layer.getLayerNr() == 0) && storage.primeTower.multiple_extruders_on_first_layer)) || (extruder_nr == outermost_prime_tower_extruder))
    {
        addPrimeTower(storage, gcode_layer, previous_extruder);
    }
}

void FffGcodeWriter::addPrimeTower(const SliceDataStorage& storage, LayerPlan& gcode_layer, const size_t prev_extruder) const
{
    if (!Application::getInstance().current_slice->scene.current_mesh_group->settings.get<bool>("prime_tower_enable"))
    {
        return;
    }

    storage.primeTower.addToGcode(storage, gcode_layer, prev_extruder, gcode_layer.getExtruder());
}

void FffGcodeWriter::finalize()
{
    const Settings& mesh_group_settings = Application::getInstance().current_slice->scene.current_mesh_group->settings;
    if (mesh_group_settings.get<bool>("machine_heated_bed"))
    {
        gcode.writeBedTemperatureCommand(0); //Cool down the bed (M140).
        //Nozzles are cooled down automatically after the last time they are used (which might be earlier than the end of the print).
    }
    if (mesh_group_settings.get<bool>("machine_heated_build_volume") && mesh_group_settings.get<Temperature>("build_volume_temperature") != 0)
    {
        gcode.writeBuildVolumeTemperatureCommand(0); //Cool down the build volume.
    }

    const Duration print_time = gcode.getSumTotalPrintTimes();
    std::vector<double> filament_used;
    std::vector<std::string> material_ids;
    std::vector<bool> extruder_is_used;
    const Scene& scene = Application::getInstance().current_slice->scene;
    for (size_t extruder_nr = 0; extruder_nr < scene.extruders.size(); extruder_nr++)
    {
        filament_used.emplace_back(gcode.getTotalFilamentUsed(extruder_nr));
        material_ids.emplace_back(scene.extruders[extruder_nr].settings.get<std::string>("material_guid"));
        extruder_is_used.push_back(gcode.getExtruderIsUsed(extruder_nr));
    }
    std::string prefix = gcode.getFileHeader(extruder_is_used, &print_time, filament_used, material_ids);
    if (!Application::getInstance().communication->isSequential())
    {
        Application::getInstance().communication->sendGCodePrefix(prefix);
    }
    else
    {
        log("Gcode header after slicing:\n");
        log("%s", prefix.c_str());
        log("End of gcode header.\n");
    }
    if (mesh_group_settings.get<bool>("acceleration_enabled"))
    {
        gcode.writePrintAcceleration(mesh_group_settings.get<Acceleration>("machine_acceleration"));
        gcode.writeTravelAcceleration(mesh_group_settings.get<Acceleration>("machine_acceleration"));
    }
    if (mesh_group_settings.get<bool>("jerk_enabled"))
    {
        gcode.writeJerk(mesh_group_settings.get<Velocity>("machine_max_jerk_xy"));
    }

    const std::string end_gcode = mesh_group_settings.get<std::string>("machine_end_gcode");

    if (end_gcode.length() > 0 && mesh_group_settings.get<bool>("relative_extrusion"))
    {
        gcode.writeExtrusionMode(false); // ensure absolute extrusion mode is set before the end gcode
    }
    gcode.finalize(end_gcode.c_str());

    // set extrusion mode back to "normal"
    const bool set_relative_extrusion_mode = (gcode.getFlavor() == EGCodeFlavor::REPRAP);
    gcode.writeExtrusionMode(set_relative_extrusion_mode);
    for (size_t e = 0; e < Application::getInstance().current_slice->scene.extruders.size(); e++)
    {
        gcode.writeTemperatureCommand(e, 0, false);
    }

    gcode.writeComment("End of Gcode");
    /*
    the profile string below can be executed since the M25 doesn't end the gcode on an UMO and when printing via USB.
    gcode.writeCode("M25 ;Stop reading from this point on.");
    gcode.writeComment("Cura profile string:");
    gcode.writeComment(FffProcessor::getInstance()->getAllLocalSettingsString() + FffProcessor::getInstance()->getProfileString());
    */
}


}//namespace cura
<|MERGE_RESOLUTION|>--- conflicted
+++ resolved
@@ -1650,7 +1650,6 @@
             infill_comp.generate(infill_polygons, infill_lines_here, mesh.cross_fill_provider, &mesh);
             if (density_idx < last_idx)
             {
-<<<<<<< HEAD
                 const coord_t cut_offset =
                     get_cut_offset(zig_zaggify_infill, infill_line_width, min_skin_below_wall_count);
                 Polygons tool = infill_below_skin.offset(static_cast<int>(cut_offset));
@@ -1662,37 +1661,6 @@
             if (density_idx == last_idx)
             {
                 sparse_in_outline = infill_not_below_skin;
-=======
-                if (!infill_below_skin.offset(-tiny_infill_offset).empty())
-                {
-                    // there is infill below skin, is there also infill that isn't below skin?
-                    Polygons infill_not_below_skin = in_outline.difference(infill_below_skin);
-                    infill_not_below_skin.removeSmallAreas(min_area);
-
-                    if (infill_not_below_skin.size())
-                    {
-                        constexpr Polygons* perimeter_gaps = nullptr;
-                        constexpr bool connected_zigzags = false;
-                        constexpr bool use_endpieces = false;
-                        constexpr bool skip_some_zags = false;
-                        constexpr int zag_skip_count = 0;
-
-                        // infill region with skin above has to have at least one infill wall line
-                        Infill infill_comp(pattern, zig_zaggify_infill, connect_polygons, infill_below_skin, /*outline_offset =*/ 0
-                            , infill_line_width, infill_line_distance_here, infill_overlap, infill_multiplier, infill_angle, gcode_layer.z, infill_shift, std::max(1, (int)wall_line_count), infill_origin
-                            , perimeter_gaps
-                            , connected_zigzags
-                            , use_endpieces
-                            , skip_some_zags
-                            , zag_skip_count
-                            , mesh.settings.get<coord_t>("cross_infill_pocket_size"));
-                        infill_comp.generate(infill_polygons, infill_lines, mesh.cross_fill_provider, &mesh);
-
-                        // normal processing for the infill that isn't below skin
-                        in_outline = infill_not_below_skin;
-                    }
-                }
->>>>>>> 83c65a1a
             }
         }
 
@@ -1861,7 +1829,7 @@
 
     // need to take skin/infill overlap that was added in SkinInfillAreaComputation::generateInfill() into account
     const coord_t infill_skin_overlap = mesh.settings.get<coord_t>((part.insets.size() > 1) ? "wall_line_width_x" : "wall_line_width_0") / 2;
-    const Polygons infill_below_skin_overlap = infill_below_skin.offset(-(infill_skin_overlap + tiny_infill_offset));
+    const Polygons infill_below_skin_overlap = infill_below_skin.offset(-tiny_infill_offset);
 
     return ! infill_below_skin_overlap.empty() && ! infill_not_below_skin.empty();
 }
