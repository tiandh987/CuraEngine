--- conflicted
+++ resolved
@@ -1245,12 +1245,6 @@
     }
 
     const Settings& global_settings = Application::getInstance().current_slice->scene.current_mesh_group->settings;
-<<<<<<< HEAD
-    const bool is_brim = global_settings.get<EPlatformAdhesion>("adhesion_type") == EPlatformAdhesion::BRIM;
-=======
-    bool inner_to_outer = global_settings.get<EPlatformAdhesion>("adhesion_type") != EPlatformAdhesion::BRIM && // for skirt outer to inner is faster
-                            train.settings.get<coord_t>("brim_gap") < line_w; // for a large brim gap it's not so bad for the overextrudate to propagate inward.
->>>>>>> a9dec138
     std::unordered_multimap<ConstPolygonPointer, ConstPolygonPointer> order_requirements;
     for (const std::pair<SquareGrid::GridPoint, SparsePointGridInclusiveImpl::SparsePointGridInclusiveElem<BrimLineReference>>& p : grid)
     {
