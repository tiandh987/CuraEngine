--- conflicted
+++ resolved
@@ -8,11 +8,7 @@
 #include <spdlog/spdlog.h>
 
 #include "utils/ExtrusionLine.h"
-<<<<<<< HEAD
-#include "utils/floatpoint.h"
-=======
 #include "utils/Point3D.h"
->>>>>>> 90aea70b
 #include "utils/polygon.h"
 
 namespace cura
@@ -63,13 +59,6 @@
 }
 
 
-<<<<<<< HEAD
-SVG::SVG(std::string filename, AABB aabb, Point canvas_size, ColorObject background)
-    : SVG(
-        filename,
-        aabb,
-        std::min(double(canvas_size.X - canvas_size.X / 5 * 2) / (aabb.max.X - aabb.min.X), double(canvas_size.Y - canvas_size.Y / 5) / (aabb.max.Y - aabb.min.Y)),
-=======
 SVG::SVG(std::string filename, AABB aabb, Point2LL canvas_size, ColorObject background)
     : SVG(
         filename,
@@ -77,25 +66,12 @@
         std::min(
             static_cast<double>(canvas_size.X - canvas_size.X / 5 * 2) / static_cast<double>(aabb.max_.X - aabb.min_.X),
             static_cast<double>(canvas_size.Y - canvas_size.Y / 5) / static_cast<double>(aabb.max_.Y - aabb.min_.Y)),
->>>>>>> 90aea70b
         canvas_size,
         background)
 {
 }
 
 SVG::SVG(std::string filename, AABB aabb, double scale, ColorObject background)
-<<<<<<< HEAD
-    : SVG(filename, aabb, scale, (aabb.max - aabb.min) * scale, background)
-{
-}
-
-SVG::SVG(std::string filename, AABB aabb, double scale, Point canvas_size, ColorObject background)
-    : aabb(aabb)
-    , aabb_size(aabb.max - aabb.min)
-    , canvas_size(canvas_size)
-    , scale(scale)
-    , background(background)
-=======
     : SVG(filename, aabb, scale, (aabb.max_ - aabb.min_) * scale, background)
 {
 }
@@ -106,7 +82,6 @@
     , canvas_size_(canvas_size)
     , scale_(scale)
     , background_(background)
->>>>>>> 90aea70b
 {
     output_is_html_ = strcmp(filename.c_str() + strlen(filename.c_str()) - 4, "html") == 0;
     out_ = fopen(filename.c_str(), "w");
@@ -205,21 +180,12 @@
 void SVG::writeAreas(ConstPolygonRef polygon, const ColorObject color, const ColorObject outline_color, const double stroke_width) const
 {
     fprintf(
-<<<<<<< HEAD
-        out,
-        "<polygon fill=\"%s\" stroke=\"%s\" stroke-width=\"%f\" points=\"",
-        toString(color).c_str(),
-        toString(outline_color).c_str(),
-        stroke_width); // The beginning of the polygon tag.
-    for (const Point& point : polygon) // Add every point to the list of points.
-=======
         out_,
         "<polygon fill=\"%s\" stroke=\"%s\" stroke-width=\"%f\" points=\"",
         toString(color).c_str(),
         toString(outline_color).c_str(),
         static_cast<double>(stroke_width)); // The beginning of the polygon tag.
     for (const Point2LL& point : polygon) // Add every point to the list of points.
->>>>>>> 90aea70b
     {
         Point3D transformed = transformF(point);
         fprintf(out_, "%f,%f ", static_cast<double>(transformed.x_), static_cast<double>(transformed.y_));
@@ -267,15 +233,6 @@
         return;
     }
 
-<<<<<<< HEAD
-    FPoint3 transformed = transformF(polyline[0]); // Element 0 must exist due to the check above.
-    fprintf(
-        out,
-        "<path fill=\"none\" stroke=\"%s\" stroke-width=\"1\" d=\"M%f,%f",
-        toString(color).c_str(),
-        transformed.x,
-        transformed.y); // Write the start of the path tag and the first endpoint.
-=======
     Point3D transformed = transformF(polyline[0]); // Element 0 must exist due to the check above.
     fprintf(
         out_,
@@ -283,7 +240,6 @@
         toString(color).c_str(),
         static_cast<double>(transformed.x_),
         static_cast<double>(transformed.y_)); // Write the start of the path tag and the first endpoint.
->>>>>>> 90aea70b
     for (size_t point = 1; point < polyline.size(); point++)
     {
         transformed = transformF(polyline[point]);
@@ -309,31 +265,6 @@
 
 void SVG::writeArrow(const Point2LL& a, const Point2LL& b, const ColorObject color, const double stroke_width, const double head_size) const
 {
-<<<<<<< HEAD
-    FPoint3 fa = transformF(a);
-    FPoint3 fb = transformF(b);
-    FPoint3 ab = fb - fa;
-    FPoint3 normal = FPoint3(ab.y, -ab.x, 0.0).normalized();
-    FPoint3 direction = ab.normalized();
-
-    FPoint3 tip = fb + normal * head_size - direction * head_size;
-    FPoint3 b_base = fb + normal * stroke_width - direction * stroke_width * 2.41;
-    FPoint3 a_base = fa + normal * stroke_width;
-    fprintf(
-        out,
-        "<polygon fill=\"%s\" points=\"%f,%f %f,%f %f,%f %f,%f %f,%f\" />",
-        toString(color).c_str(),
-        fa.x,
-        fa.y,
-        fb.x,
-        fb.y,
-        tip.x,
-        tip.y,
-        b_base.x,
-        b_base.y,
-        a_base.x,
-        a_base.y);
-=======
     Point3D fa = transformF(a);
     Point3D fb = transformF(b);
     Point3D ab = fb - fa;
@@ -357,7 +288,6 @@
         static_cast<double>(b_base.y_),
         static_cast<double>(a_base.x_),
         static_cast<double>(a_base.y_));
->>>>>>> 90aea70b
 }
 
 void SVG::writeLineRGB(const Point2LL& from, const Point2LL& to, const int r, const int g, const int b, const double stroke_width) const
@@ -515,28 +445,6 @@
         ExtrusionJunction end_vertex = line.junctions_[index];
 
         // Compute the corners of the trapezoid for this variable-width line segment.
-<<<<<<< HEAD
-        const Point direction_vector = end_vertex.p - start_vertex.p;
-        const Point direction_left = turn90CCW(direction_vector);
-        const Point direction_right = -direction_left; // Opposite of left.
-        const FPoint3 start_left = transformF(start_vertex.p + normal(direction_left, std::max(minimum_line_width, start_vertex.w * width_factor)));
-        const FPoint3 start_right = transformF(start_vertex.p + normal(direction_right, std::max(minimum_line_width, start_vertex.w * width_factor)));
-        const FPoint3 end_left = transformF(end_vertex.p + normal(direction_left, std::max(minimum_line_width, end_vertex.w * width_factor)));
-        const FPoint3 end_right = transformF(end_vertex.p + normal(direction_right, std::max(minimum_line_width, end_vertex.w * width_factor)));
-
-        fprintf(
-            out,
-            "<polygon fill=\"%s\" points=\"%f,%f %f,%f %f,%f %f,%f\" />\n",
-            toString(color).c_str(),
-            start_left.x,
-            start_left.y,
-            start_right.x,
-            start_right.y,
-            end_right.x,
-            end_right.y,
-            end_left.x,
-            end_left.y);
-=======
         const Point2LL direction_vector = end_vertex.p_ - start_vertex.p_;
         const Point2LL direction_left = turn90CCW(direction_vector);
         const Point2LL direction_right = -direction_left; // Opposite of left.
@@ -559,7 +467,6 @@
             static_cast<double>(end_right.y_),
             static_cast<double>(end_left.x_),
             static_cast<double>(end_left.y_));
->>>>>>> 90aea70b
 
         start_vertex = end_vertex; // For the next line segment.
     }
