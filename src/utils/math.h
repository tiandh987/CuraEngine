--- conflicted
+++ resolved
@@ -1,8 +1,4 @@
-<<<<<<< HEAD
-//Copyright (c) 2020 Ultimaker B.V.
-=======
 //Copyright (c) 2021 Ultimaker B.V.
->>>>>>> 1ba64cf3
 //CuraEngine is released under the terms of the AGPLv3 or higher.
 
 #ifndef UTILS_MATH_H
