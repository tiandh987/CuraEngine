//Copyright (c) 2020 Ultimaker B.V.
//CuraEngine is released under the terms of the AGPLv3 or higher.

#include "ExtruderTrain.h"
#include "FffGcodeWriter.h"
#include "InsetOrderOptimizer.h"
#include "LayerPlan.h"
#include "utils/logoutput.h"
#include "WallToolPaths.h"

namespace cura
{

static int findAdjacentEnclosingPoly(const ConstPolygonRef& enclosed_inset, const std::vector<ConstPolygonPointer>& possible_enclosing_polys, const coord_t max_gap)
{
    // given an inset, search a collection of insets for the adjacent enclosing inset
    for (unsigned int enclosing_poly_idx = 0; enclosing_poly_idx < possible_enclosing_polys.size(); ++enclosing_poly_idx)
    {
        const ConstPolygonRef& enclosing = *possible_enclosing_polys[enclosing_poly_idx];
        // as holes don't overlap, if the insets intersect, it is safe to assume that the enclosed inset is inside the enclosing inset
        if (PolygonUtils::polygonsIntersect(enclosing, enclosed_inset) && PolygonUtils::polygonOutlinesAdjacent(enclosed_inset, enclosing, max_gap))
        {
            return enclosing_poly_idx;
        }
    }
    return -1;
}

InsetOrderOptimizer::InsetOrderOptimizer(const FffGcodeWriter& gcode_writer, const SliceDataStorage& storage, LayerPlan& gcode_layer, const SliceMeshStorage& mesh, const int extruder_nr, const PathConfigStorage::MeshPathConfigs& mesh_config, const SliceLayerPart& part, unsigned int layer_nr) :
    gcode_writer(gcode_writer),
    storage(storage),
    gcode_layer(gcode_layer),
    mesh(mesh),
    extruder_nr(extruder_nr),
    mesh_config(mesh_config),
    part(part),
    layer_nr(layer_nr),
    z_seam_config(mesh.settings.get<EZSeamType>("z_seam_type"), mesh.getZSeamHint(), mesh.settings.get<EZSeamCornerPrefType>("z_seam_corner")),
    added_something(false),
    retraction_region_calculated(false)
{
}

bool InsetOrderOptimizer::optimize()
{
    if (InsetOrderOptimizer::optimizingInsetsIsWorthwhile(mesh, part))
    {
        return processInsetsWithOptimizedOrdering();
    }
    else
    {
        return processInsetsIndexedOrdering();
    }
}

bool InsetOrderOptimizer::processInsetsIndexedOrdering()
{
    //Bin the insets in order to print the inset indices together, and to optimize the order of each bin to reduce travels.
<<<<<<< HEAD
    const size_t num_insets = mesh.settings.get<size_t>("wall_line_count");
    std::vector<std::vector<std::vector<ExtrusionJunction>>> insets(num_insets); //Vector of insets (bins). Each inset is a vector of paths. Each path is a vector of lines.
    for(const std::vector<ExtrusionLine>& path : part.wall_toolpaths)
    {
        if(path.empty()) //Don't bother printing these.
        {
            continue;
        }
        const size_t inset_index = path.front().inset_idx;

        //Convert list of extrusion lines to vectors of extrusion junctions, and add those to the binned insets.
        for(const ExtrusionLine& line : path)
        {
            insets[inset_index].emplace_back(line.junctions.begin(), line.junctions.end());
        }
    }
=======
    BinJunctions insets =
        variableWidthPathToBinJunctions(part.wall_toolpaths);
>>>>>>> 7a44ae59

    //If printing the outer inset first, start with the lowest inset.
    //Otherwise start with the highest inset and iterate backwards.
    const bool outer_inset_first = mesh.settings.get<bool>("outer_inset_first");
    size_t start_inset;
    size_t end_inset;
    int direction;
    if(outer_inset_first)
    {
        start_inset = 0;
        end_inset = insets.size();
        direction = 1;
    }
    else
    {
        start_inset = insets.size() - 1;
        end_inset = -1;
        direction = -1;
    }

    //Add all of the insets one by one.
    constexpr Ratio flow = 1.0_r;
    const bool retract_before_outer_wall = mesh.settings.get<bool>("travel_retract_before_outer_wall");
    const coord_t wall_0_wipe_dist = mesh.settings.get<coord_t>("wall_0_wipe_dist");
    for(size_t inset = start_inset; inset != end_inset; inset += direction)
    {
        if(insets[inset].empty())
        {
            continue; //Don't switch extruders either, etc.
        }
        added_something = true;
        gcode_writer.setExtruder_addPrime(storage, gcode_layer, extruder_nr);
        gcode_layer.setIsInside(true); //Going to print walls, which are always inside.
        ZSeamConfig z_seam_config(mesh.settings.get<EZSeamType>("z_seam_type"), mesh.getZSeamHint(), mesh.settings.get<EZSeamCornerPrefType>("z_seam_corner"));

        if(inset == 0) //Print using outer wall config.
        {
            gcode_layer.addWalls(insets[inset], mesh, mesh_config.inset0_config, mesh_config.bridge_inset0_config, z_seam_config, wall_0_wipe_dist, flow, retract_before_outer_wall);
        }
        else
        {
            gcode_layer.addWalls(insets[inset], mesh, mesh_config.insetX_config, mesh_config.bridge_insetX_config, z_seam_config, 0, flow, false);
        }
    }
    return added_something;
}

void InsetOrderOptimizer::moveInside()
{
    const coord_t outer_wall_line_width = mesh_config.inset0_config.getLineWidth();
    Point p = gcode_layer.getLastPlannedPositionOrStartingPosition();
    // try to move p inside the outer wall by 1.1 times the outer wall line width
    if (PolygonUtils::moveInside(part.insets[0], p, outer_wall_line_width * 1.1f) != NO_INDEX)
    {
        if (!retraction_region_calculated)
        {
            retraction_region = part.insets[0].offset(-outer_wall_line_width);
            retraction_region_calculated = true;
        }
        // move to p if it is not closer than a line width from the centre line of the outer wall
        if (retraction_region.inside(p))
        {
            gcode_layer.addTravel_simple(p);
            gcode_layer.forceNewPathStart();
        }
        else
        {
            // p is still too close to the centre line of the outer wall so move it again
            // this can occur when the last wall finished at a right angle corner as the first move
            // just moved p along one edge rather than into the part
            if (PolygonUtils::moveInside(part.insets[0], p, outer_wall_line_width * 1.1f) != NO_INDEX)
            {
                // move to p if it is not closer than a line width from the centre line of the outer wall
                if (retraction_region.inside(p))
                {
                    gcode_layer.addTravel_simple(p);
                    gcode_layer.forceNewPathStart();
                }
            }
        }
    }
}

void InsetOrderOptimizer::processHoleInsets()
{
    if (inset_polys[0].size() < 2)
    {
        // part has no holes - the code below has a problem in that it causes the z-seams not
        // to be aligned in the specific situation where infill was being printed before walls, the
        // inner walls were printed before the outer and the part has no holes!
        return;
    }

    const coord_t wall_line_width_0 = mesh_config.inset0_config.getLineWidth();
    const coord_t wall_line_width_x = mesh_config.insetX_config.getLineWidth();
    const coord_t max_gap = std::max(wall_line_width_0, wall_line_width_x) * 1.1f; // if polys are closer than this, they are considered adjacent
    const coord_t wall_0_wipe_dist = mesh.settings.get<coord_t>("wall_0_wipe_dist");
    const bool retract_before_outer_wall = mesh.settings.get<bool>("travel_retract_before_outer_wall");
    const bool outer_inset_first = mesh.settings.get<bool>("outer_inset_first")
        || (layer_nr == 0 && mesh.settings.get<EPlatformAdhesion>("adhesion_type") == EPlatformAdhesion::BRIM);
    const unsigned int num_insets = part.insets.size();
    constexpr float flow = 1.0;

    if (!outer_inset_first && mesh.settings.get<bool>("infill_before_walls"))
    {
        // special case when infill is output before walls and walls are being printed inside to outside
        // we need to ensure that the insets are output in order, innermost first
        // so detect any higher level insets that don't surround holes and output them before the insets that do surround holes
        for (unsigned inset_level = num_insets - 1; inset_level > 0; --inset_level)
        {
            Polygons insets_that_do_not_surround_holes;
            for (unsigned inset_idx = 0; inset_idx < inset_polys[0].size() && inset_idx < inset_polys[inset_level].size(); ++inset_idx)
            {
                const ConstPolygonRef& inner_wall = *inset_polys[inset_level][inset_idx];
                const ConstPolygonRef& outer_wall = *inset_polys[0][inset_idx];
                // little subtlety here, don't test first inset against inset_polys[0][0] as it will always intersect
                bool inset_surrounds_hole = inset_idx > 0 && PolygonUtils::polygonsIntersect(inner_wall, outer_wall);
                if (!inset_surrounds_hole)
                {
                    // the inset didn't surround the level 0 inset with the same inset_idx but maybe it surrounds another hole
                    // start this loop at 1 not 0 as everything is surrounded by the part outline!
                    for (unsigned hole_idx = 1; !inset_surrounds_hole && hole_idx < inset_polys[0].size(); ++hole_idx)
                    {
                        const ConstPolygonRef& outer_wall = *inset_polys[0][hole_idx];
                        inset_surrounds_hole = PolygonUtils::polygonsIntersect(inner_wall, outer_wall);
                    }
                }
                if (!inset_surrounds_hole)
                {
                    // consume this inset
                    insets_that_do_not_surround_holes.add(inner_wall);
                    inset_polys[inset_level].erase(inset_polys[inset_level].begin() + inset_idx);
                    --inset_idx; // we've shortened the vector so decrement the index otherwise, we'll skip an element
                }
            }
            if (insets_that_do_not_surround_holes.size() > 0 && extruder_nr == mesh.settings.get<ExtruderTrain&>("wall_x_extruder_nr").extruder_nr)
            {
                gcode_writer.setExtruder_addPrime(storage, gcode_layer, extruder_nr);
                gcode_layer.setIsInside(true); // going to print stuff inside print object
                gcode_layer.addWalls(insets_that_do_not_surround_holes, mesh, mesh_config.insetX_config, mesh_config.bridge_insetX_config);
                added_something = true;
            }
        }
    }

    // work out the order we wish to visit all the holes

    // if the z-seam location on the part's outline can be determined here, optimize to minimize the distance travelled from the last hole
    // to the z-seam - one possible benefit of this strategy is that by minimizing the distance travelled to the outline, the accuracy of
    // that movement is potentially improved (less overshoot, backlash, etc.) which could make a visible difference (especially if the
    // outer wall is printed first).

    // if we can't determine here where the z-seam on the outline will be, optimize to minimize the distance travelled from the current location
    // to the first hole

    Point start_point = gcode_layer.getLastPlannedPositionOrStartingPosition(); // where we are now
    const bool optimize_backwards = (z_seam_config.type == EZSeamType::USER_SPECIFIED || z_seam_config.type == EZSeamType::SHARPEST_CORNER);
    if (optimize_backwards)
    {
        // determine the location of the z-seam and use that as the start point
        PathOrderOptimizer<ConstPolygonRef> order_optimizer(Point(), z_seam_config);
        order_optimizer.addPolygon(*inset_polys[0][0]);
        order_optimizer.optimize();
        const unsigned outer_poly_start_idx = gcode_layer.locateFirstSupportedVertex(*inset_polys[0][0], order_optimizer.paths[0].start_vertex);
        start_point = (*inset_polys[0][0])[outer_poly_start_idx];
    }
    Polygons comb_boundary(*gcode_layer.getCombBoundaryInside());
    comb_boundary.simplify(100, 100);
    constexpr bool detect_loops = true;
    PathOrderOptimizer<ConstPolygonRef> order_optimizer(start_point, z_seam_config, detect_loops, &comb_boundary);
    for (unsigned int poly_idx = 1; poly_idx < inset_polys[0].size(); poly_idx++)
    {
        order_optimizer.addPolygon(*inset_polys[0][poly_idx]);
    }
    order_optimizer.optimize();
    //TODO: Listen to optimize_backwards and reverse the printing order if necessary.

    // this will consume all of the insets that surround holes but not the insets next to the outermost wall of the model
    for (size_t outer_poly_order_idx = 0; outer_poly_order_idx < order_optimizer.paths.size(); ++outer_poly_order_idx)
    {
        Polygons hole_outer_wall; // the outermost wall of a hole
        hole_outer_wall.add(*order_optimizer.paths[outer_poly_order_idx].vertices);
        std::vector<unsigned int> hole_level_1_wall_indices; // the indices of the walls that touch the hole's outer wall
        if (inset_polys.size() > 1)
        {
            // find the adjacent poly in the level 1 insets that encloses the hole
            int adjacent_enclosing_poly_idx = findAdjacentEnclosingPoly(hole_outer_wall[0], inset_polys[1], max_gap);
            if (adjacent_enclosing_poly_idx >= 0)
            {
                // now test for the case where we are printing the outer walls first and this level 1 inset also touches other outer walls
                // in this situation we don't want to output the level 1 inset until after all the outer walls (that it touches) have been printed
                if (outer_inset_first)
                {
                    // does the level 1 inset touch more than one outline?
                    Polygons inset;
                    inset.add(*inset_polys[1][adjacent_enclosing_poly_idx]);
                    int num_future_outlines_touched = 0; // number of outlines that have yet to be output that are touched by this level 1 inset
                    // does it touch the outer wall?
                    if (PolygonUtils::polygonOutlinesAdjacent(inset[0], *inset_polys[0][0], max_gap))
                    {
                        // yes, the level 1 inset touches the part's outer wall
                        ++num_future_outlines_touched;
                    }
                    // does it touch any yet to be processed hole outlines?
                    for (size_t order_index = outer_poly_order_idx + 1; num_future_outlines_touched < 1 && order_index < order_optimizer.paths.size(); ++order_index)
                    {
                        PathOrderOptimizer<ConstPolygonRef>::Path& path = order_optimizer.paths[order_index];
                        // as we don't know the shape of the outlines (straight, concave, convex, etc.) and the
                        // adjacency test assumes that the poly's are arranged so that the first has smaller
                        // radius curves than the second (it's "inside" the second) we need to test both combinations
                        if (PolygonUtils::polygonOutlinesAdjacent(inset[0], *path.vertices, max_gap) ||
                            PolygonUtils::polygonOutlinesAdjacent(*path.vertices, inset[0], max_gap))
                        {
                            // yes, it touches this yet to be processed hole outline
                            ++num_future_outlines_touched;
                        }
                    }
                    if (num_future_outlines_touched < 1)
                    {
                        // this level 1 inset only touches outlines that have already been processed so we can print it
                        hole_level_1_wall_indices.push_back(adjacent_enclosing_poly_idx);
                    }
                }
                else
                {
                    // print this level 1 inset
                    hole_level_1_wall_indices.push_back(adjacent_enclosing_poly_idx);
                }
            }
            else if (!outer_inset_first)
            {
                // we didn't find a level 1 inset that encloses this hole so now look to see if there is one or more level 1 insets that simply touch
                // this hole and use those instead - however, as the level 1 insets will also touch other holes and/or the outer wall we don't want
                // to do this when printing the outer walls first
                PolygonUtils::findAdjacentPolygons(hole_level_1_wall_indices, hole_outer_wall[0], inset_polys[1], max_gap);
            }
        }

        // now collect the inner walls that will be printed along with the hole outer wall

        Polygons hole_inner_walls; // the hole's inner walls

        for (unsigned int level_1_wall_idx = 0; level_1_wall_idx < hole_level_1_wall_indices.size(); ++level_1_wall_idx)
        {
            // add the level 1 inset to the collection of inner walls to be printed and consume it, taking care to adjust
            // those elements in hole_level_1_wall_indices that are larger
            unsigned int inset_idx = hole_level_1_wall_indices[level_1_wall_idx];
            ConstPolygonPointer last_inset = inset_polys[1][inset_idx];
            hole_inner_walls.add(ConstPolygonRef(*last_inset));
            inset_polys[1].erase(inset_polys[1].begin() + inset_idx);
            // decrement any other indices in hole_level_1_wall_indices that are greater than inset_idx
            for (unsigned int i = level_1_wall_idx + 1; i < hole_level_1_wall_indices.size(); ++i)
            {
                if (hole_level_1_wall_indices[i] > inset_idx)
                {
                    hole_level_1_wall_indices[i] = hole_level_1_wall_indices[i] - 1;
                }
            }
            // now find all the insets that immediately surround the level 1 wall and consume them
            for (unsigned int inset_level = 2; inset_level < num_insets && inset_polys[inset_level].size(); ++inset_level)
            {
                int i = findAdjacentEnclosingPoly(ConstPolygonRef(*last_inset), inset_polys[inset_level], wall_line_width_x * 1.1f);
                if (i >= 0)
                {
                    // we have found an enclosing inset
                    if (outer_inset_first)
                    {
                        // when printing outer insets first we don't want to print this enclosing inset
                        // if it also encloses other holes that haven't yet been processed so check the holes
                        // that haven't yet been processed to see if they are also enclosed by this enclosing inset
                        const ConstPolygonRef& enclosing_inset = *inset_polys[inset_level][i];
                        bool encloses_future_hole = false; // set true if this inset also encloses another hole that hasn't yet been processed
                        for (size_t hole_order_index = outer_poly_order_idx + 1; !encloses_future_hole && hole_order_index < order_optimizer.paths.size(); ++hole_order_index)
                        {
                            const ConstPolygonRef enclosed_inset = *order_optimizer.paths[hole_order_index].vertices;
                            encloses_future_hole = PolygonUtils::polygonsIntersect(enclosing_inset, enclosed_inset);
                        }
                        if (encloses_future_hole)
                        {
                            // give up finding the insets that surround this hole
                            break;
                        }
                    }
                    // it's OK to print the enclosing inset and see if any further enclosing insets can also be printed
                    last_inset = inset_polys[inset_level][i];
                    hole_inner_walls.add(ConstPolygonRef(*last_inset));
                    inset_polys[inset_level].erase(inset_polys[inset_level].begin() + i);
                }
            }
        }

        if (hole_inner_walls.size() > 0 && extruder_nr == mesh.settings.get<ExtruderTrain&>("wall_x_extruder_nr").extruder_nr)
        {
            // output the inset polys

            gcode_writer.setExtruder_addPrime(storage, gcode_layer, extruder_nr);
            gcode_layer.setIsInside(true); // going to print stuff inside print object
            if (outer_inset_first)
            {
                if (extruder_nr == mesh.settings.get<ExtruderTrain&>("wall_0_extruder_nr").extruder_nr)
                {
                    gcode_layer.addWalls(hole_outer_wall, mesh, mesh_config.inset0_config, mesh_config.bridge_inset0_config, z_seam_config, wall_0_wipe_dist, flow, retract_before_outer_wall);
                }
                gcode_layer.addWalls(hole_inner_walls, mesh, mesh_config.insetX_config, mesh_config.bridge_insetX_config);
            }
            else
            {
                // we want the insets that surround the hole to start as close as possible to the z seam location so to
                // avoid the possible retract when moving from the end of the immediately enclosing inset to the start
                // of the hole outer wall we first move to a location that is close to the z seam and at a vertex of the
                // first inset we want to be printed
                size_t outer_poly_start_idx = gcode_layer.locateFirstSupportedVertex(hole_outer_wall[0], order_optimizer.paths[outer_poly_order_idx].start_vertex);

                // detect special case where where the z-seam is located on the sharpest corner and there is only 1 hole and
                // the gap between the walls is just a few line widths
                if (z_seam_config.type == EZSeamType::SHARPEST_CORNER && inset_polys[0].size() == 2 && PolygonUtils::polygonOutlinesAdjacent(*inset_polys[0][1], *inset_polys[0][0], max_gap * 4))
                {
                    // align z-seam of hole with z-seam of outer wall - makes a nicer job when printing tubes
                    outer_poly_start_idx = PolygonUtils::findNearestVert(start_point, hole_outer_wall.back());
                }
                const Point z_seam_location = hole_outer_wall[0][outer_poly_start_idx];
                // move to the location of the vertex in the outermost enclosing inset that's closest to the z seam location
                const Point dest = hole_inner_walls.back()[PolygonUtils::findNearestVert(z_seam_location, hole_inner_walls.back())];
                gcode_layer.addTravel(dest);
                std::reverse(hole_inner_walls.begin(), hole_inner_walls.end());
                gcode_layer.addWalls(hole_inner_walls, mesh, mesh_config.insetX_config, mesh_config.bridge_insetX_config);
                if (extruder_nr == mesh.settings.get<ExtruderTrain&>("wall_0_extruder_nr").extruder_nr)
                {
                    gcode_layer.addWall(hole_outer_wall[0], outer_poly_start_idx, mesh, mesh_config.inset0_config, mesh_config.bridge_inset0_config, wall_0_wipe_dist, flow, retract_before_outer_wall);
                    // move inside so an immediately following retract doesn't occur on the outer wall
                    moveInside();
                }
            }
            added_something = true;
        }
        else if (extruder_nr == mesh.settings.get<ExtruderTrain&>("wall_0_extruder_nr").extruder_nr)
        {
            // just the outer wall, no level 1 insets
            gcode_writer.setExtruder_addPrime(storage, gcode_layer, extruder_nr);
            gcode_layer.setIsInside(true); // going to print stuff inside print object

            // detect special case where where the z-seam is located on the sharpest corner and there is only 1 hole and
            // the gap between the walls is just a few line widths
            if (z_seam_config.type == EZSeamType::SHARPEST_CORNER && inset_polys[0].size() == 2 && PolygonUtils::polygonOutlinesAdjacent(*inset_polys[0][1], *inset_polys[0][0], max_gap * 2))
            {
                // align z-seam of hole with z-seam of outer wall - makes a nicer job when printing tubes
                const unsigned point_idx = PolygonUtils::findNearestVert(start_point, hole_outer_wall.back());
                gcode_layer.addWall(hole_outer_wall.back(), point_idx, mesh, mesh_config.inset0_config, mesh_config.bridge_inset0_config, wall_0_wipe_dist, flow, retract_before_outer_wall);
            }
            else
            {
                gcode_layer.addWalls(hole_outer_wall, mesh, mesh_config.inset0_config, mesh_config.bridge_inset0_config, z_seam_config, wall_0_wipe_dist, flow, retract_before_outer_wall);
            }
            // move inside so an immediately following retract doesn't occur on the outer wall
            moveInside();
            added_something = true;
        }
    }
}

void InsetOrderOptimizer::processOuterWallInsets(const bool include_outer, const bool include_inners)
{
    const coord_t wall_line_width_x = mesh_config.insetX_config.getLineWidth();
    const coord_t wall_0_wipe_dist = mesh.settings.get<coord_t>("wall_0_wipe_dist");
    const bool retract_before_outer_wall = mesh.settings.get<bool>("travel_retract_before_outer_wall");
    const bool outer_inset_first = mesh.settings.get<bool>("outer_inset_first")
                                    || (layer_nr == 0 && mesh.settings.get<EPlatformAdhesion>("adhesion_type") == EPlatformAdhesion::BRIM);
    const size_t num_insets = part.insets.size();
    constexpr Ratio flow = 1.0_r;

    // process the part's outer wall and the level 1 insets that it surrounds

    ConstPolygonRef outer_wall = *inset_polys[0][0];
    Polygons part_inner_walls;

    if (include_inners)
    {
        // find the level 1 insets that are inside the outer wall and consume them
        for (unsigned int level_1_wall_idx = 0; inset_polys.size() > 1 && level_1_wall_idx < inset_polys[1].size(); ++level_1_wall_idx)
        {
            ConstPolygonRef inner = *inset_polys[1][level_1_wall_idx];
            if (PolygonUtils::polygonsIntersect(inner, outer_wall))
            {
                part_inner_walls.add(inner);
                // consume the level 1 inset
                inset_polys[1].erase(inset_polys[1].begin() + level_1_wall_idx);
                --level_1_wall_idx; // we've shortened the vector so decrement the index otherwise, we'll skip an element

                // now find all the insets that immediately fill the level 1 inset and consume them also
                Polygons enclosing_insets; // the set of insets that we are trying to "fill in"
                enclosing_insets.add(inner);
                Polygons next_level_enclosing_insets;
                for (unsigned int inset_level = 2; inset_level < num_insets && inset_polys[inset_level].size(); ++inset_level)
                {
                    // test the level N insets to see if they are adjacent to any of the level N-1 insets
                    for (unsigned int level_n_wall_idx = 0; level_n_wall_idx < inset_polys[inset_level].size(); ++level_n_wall_idx)
                    {
                        for (ConstPolygonRef enclosing_inset : enclosing_insets)
                        {
                            ConstPolygonRef level_n_inset = *inset_polys[inset_level][level_n_wall_idx];
                            if (PolygonUtils::polygonOutlinesAdjacent(level_n_inset, enclosing_inset, wall_line_width_x * 1.1f))
                            {
                                next_level_enclosing_insets.add(level_n_inset);
                                part_inner_walls.add(level_n_inset);
                                inset_polys[inset_level].erase(inset_polys[inset_level].begin() + level_n_wall_idx);
                                --level_n_wall_idx; // we've shortened the vector so decrement the index otherwise, we'll skip an element
                                break;
                            }
                        }
                    }
                    enclosing_insets = next_level_enclosing_insets;
                    next_level_enclosing_insets.clear();
                }
            }
        }
    }

    if (part_inner_walls.size() > 0 && extruder_nr == mesh.settings.get<ExtruderTrain&>("wall_x_extruder_nr").extruder_nr)
    {
        gcode_writer.setExtruder_addPrime(storage, gcode_layer, extruder_nr);
        gcode_layer.setIsInside(true); // going to print stuff inside print object
        // determine the location of the z seam
        PathOrderOptimizer<ConstPolygonRef> order_optimizer(gcode_layer.getLastPlannedPositionOrStartingPosition(), z_seam_config);
        order_optimizer.addPolygon(*inset_polys[0][0]);
        order_optimizer.optimize();
        const unsigned outer_poly_start_idx = gcode_layer.locateFirstSupportedVertex(*inset_polys[0][0], order_optimizer.paths[0].start_vertex);
        const Point z_seam_location = (*inset_polys[0][0])[outer_poly_start_idx];

        std::function<void(void)> addInnerWalls = [this, part_inner_walls, outer_inset_first, z_seam_location]()
        {
            Polygons boundary(*gcode_layer.getCombBoundaryInside());
            ZSeamConfig inner_walls_z_seam_config;
            constexpr bool detect_loops = true;
            PathOrderOptimizer<ConstPolygonRef> orderOptimizer(z_seam_location, inner_walls_z_seam_config, detect_loops, &boundary); //TODO: Seriously?! Different casing is a different optimizer?!
            for(ConstPolygonRef poly : part_inner_walls)
            {
                orderOptimizer.addPolygon(poly);
            }
            orderOptimizer.optimize();
            //TODO: Listen to outer_inset_first and maybe print in reverse order depending on that.
            constexpr coord_t wall_0_wipe_dist = 0;
            constexpr float flow_ratio = 1.0;
            constexpr bool always_retract = false;
            for(PathOrderOptimizer<ConstPolygonRef>::Path& path : orderOptimizer.paths)
            {
                gcode_layer.addWall(*path.vertices, path.start_vertex, mesh, mesh_config.insetX_config, mesh_config.bridge_insetX_config, wall_0_wipe_dist, flow_ratio, always_retract);
            }
        };

        if (outer_inset_first)
        {
            if (include_outer && extruder_nr == mesh.settings.get<ExtruderTrain&>("wall_0_extruder_nr").extruder_nr)
            {
                gcode_layer.addWall(*inset_polys[0][0], outer_poly_start_idx, mesh, mesh_config.inset0_config, mesh_config.bridge_inset0_config, wall_0_wipe_dist, flow, retract_before_outer_wall);
            }
            addInnerWalls();
        }
        else
        {
            addInnerWalls();
            if (include_outer && extruder_nr == mesh.settings.get<ExtruderTrain&>("wall_0_extruder_nr").extruder_nr)
            {
                gcode_layer.addWall(*inset_polys[0][0], outer_poly_start_idx, mesh, mesh_config.inset0_config, mesh_config.bridge_inset0_config, wall_0_wipe_dist, flow, retract_before_outer_wall);
                // move inside so an immediately following retract doesn't occur on the outer wall
                moveInside();
            }
        }
        added_something = true;
    }
    else if (include_outer && extruder_nr == mesh.settings.get<ExtruderTrain&>("wall_0_extruder_nr").extruder_nr)
    {
        // just the outer wall, no inners

        gcode_writer.setExtruder_addPrime(storage, gcode_layer, extruder_nr);
        gcode_layer.setIsInside(true); // going to print stuff inside print object
        Polygons part_outer_wall;
        part_outer_wall.add(*inset_polys[0][0]);
        gcode_layer.addWalls(part_outer_wall, mesh, mesh_config.inset0_config, mesh_config.bridge_inset0_config, z_seam_config, wall_0_wipe_dist, flow, retract_before_outer_wall);
        // move inside so an immediately following retract doesn't occur on the outer wall
        moveInside();
        added_something = true;
    }
}

bool InsetOrderOptimizer::processInsetsWithOptimizedOrdering()
{
    added_something = false;

    // create a vector of vectors containing all the inset polys
    inset_polys.clear();

    for (unsigned int inset_level = 0; inset_level < part.insets.size(); ++inset_level)
    {
        inset_polys.emplace_back();
        for (unsigned int poly_idx = 0; poly_idx < part.insets[inset_level].size(); ++poly_idx)
        {
            inset_polys[inset_level].push_back(part.insets[inset_level][poly_idx]);
        }
    }

    // if the print has thin walls due to the distance from a hole to the outer wall being smaller than a line width, it will produce a nicer finish on
    // the outer wall if it is printed before the holes because the outer wall does not get flow reduced but the hole walls will get flow reduced where
    // they are close to the outer wall. However, we only want to do this if the level 0 insets are being printed before the higher level insets.

    if (mesh.settings.get<bool>("outer_inset_first") || (layer_nr == 0 && mesh.settings.get<EPlatformAdhesion>("adhesion_type") == EPlatformAdhesion::BRIM))
    {
        // first process the outer wall only
        processOuterWallInsets(true, false);

        // then process all the holes and their enclosing insets
        processHoleInsets();

        // finally, process the insets enclosed by the part's outer wall
        processOuterWallInsets(false, true);
    }
    else
    {
        // first process all the holes and their enclosing insets
        processHoleInsets();

        // then process the part's outer wall and its enclosed insets
        processOuterWallInsets(true, true);
    }

    // finally, mop up all the remaining insets that can occur in the gaps between holes
    if (extruder_nr == mesh.settings.get<ExtruderTrain&>("wall_x_extruder_nr").extruder_nr)
    {
        Polygons remaining;
        for (unsigned int inset_level = 1; inset_level < inset_polys.size(); ++inset_level)
        {
            const unsigned int num_polys = inset_polys[inset_level].size();
            if (inset_level == 1 && num_polys > 0)
            {
                logWarning("Layer %d, %lu level 1 insets remaining to be output (should be 0!)\n", layer_nr, num_polys);
            }
            for (unsigned int poly_idx = 0; poly_idx < num_polys; ++poly_idx)
            {
                remaining.add(*inset_polys[inset_level][poly_idx]);
            }
        }
        if (remaining.size() > 0)
        {
            gcode_writer.setExtruder_addPrime(storage, gcode_layer, extruder_nr);
            gcode_layer.setIsInside(true); // going to print stuff inside print object
            gcode_layer.addWalls(remaining, mesh, mesh_config.insetX_config, mesh_config.bridge_insetX_config);
            added_something = true;
        }
    }
    return added_something;
}

bool InsetOrderOptimizer::optimizingInsetsIsWorthwhile(const SliceMeshStorage& mesh, const SliceLayerPart& part)
{
    return false; //TODO: The optimized inset order is broken due to libArachne.

    if (!mesh.settings.get<bool>("optimize_wall_printing_order"))
    {
        // optimization disabled
        return false;
    }
    if (part.insets.size() == 0)
    {
        // no outlines at all, definitely not worth optimizing
        return false;
    }
    if (part.insets.size() < 2 && part.insets[0].size() < 2)
    {
        // only a single outline and no holes, definitely not worth optimizing
        return false;
    }
    // optimize all other combinations of walls and holes
    return true;
}

BinJunctions InsetOrderOptimizer::variableWidthPathToBinJunctions(const VariableWidthPaths& toolpaths)
{
    BinJunctions insets(toolpaths.size());
    for (const VariableWidthLines& path : toolpaths)
    {
        if (path.empty()) // Don't bother printing these.
        {
            continue;
        }
        const size_t inset_index = path.front().inset_idx;

        // Convert list of extrusion lines to vectors of extrusion junctions, and add those to the binned insets.
        for (const ExtrusionLine& line : path)
        {
            insets[inset_index].emplace_back(line.junctions.begin(), line.junctions.end());
        }
    }
    return insets;
}

}//namespace cura<|MERGE_RESOLUTION|>--- conflicted
+++ resolved
@@ -56,27 +56,7 @@
 bool InsetOrderOptimizer::processInsetsIndexedOrdering()
 {
     //Bin the insets in order to print the inset indices together, and to optimize the order of each bin to reduce travels.
-<<<<<<< HEAD
-    const size_t num_insets = mesh.settings.get<size_t>("wall_line_count");
-    std::vector<std::vector<std::vector<ExtrusionJunction>>> insets(num_insets); //Vector of insets (bins). Each inset is a vector of paths. Each path is a vector of lines.
-    for(const std::vector<ExtrusionLine>& path : part.wall_toolpaths)
-    {
-        if(path.empty()) //Don't bother printing these.
-        {
-            continue;
-        }
-        const size_t inset_index = path.front().inset_idx;
-
-        //Convert list of extrusion lines to vectors of extrusion junctions, and add those to the binned insets.
-        for(const ExtrusionLine& line : path)
-        {
-            insets[inset_index].emplace_back(line.junctions.begin(), line.junctions.end());
-        }
-    }
-=======
-    BinJunctions insets =
-        variableWidthPathToBinJunctions(part.wall_toolpaths);
->>>>>>> 7a44ae59
+    BinJunctions insets = variableWidthPathToBinJunctions(part.wall_toolpaths);
 
     //If printing the outer inset first, start with the lowest inset.
     //Otherwise start with the highest inset and iterate backwards.
