//Copyright (c) 2022 Ultimaker B.V.
//CuraEngine is released under the terms of the AGPLv3 or higher.

#include <algorithm>
#include <limits>

#include "Application.h" //To get settings.
#include "ExtruderTrain.h"
#include "gcodeExport.h"
#include "infill.h"
#include "LayerPlan.h"
#include "PrimeTower.h"
#include "PrintFeature.h"
#include "raft.h"
#include "Scene.h"
#include "Slice.h"
#include "sliceDataStorage.h"
#include "utils/logoutput.h"

#define CIRCLE_RESOLUTION 32 //The number of vertices in each circle.
#define ARC_RESOLUTION 4 //The number of segments in each arc of a wheel


namespace cura 
{

PrimeTower::PrimeTower()
: wipe_from_middle(false)
{
    const Scene& scene = Application::getInstance().current_slice->scene;
    PrimeTowerMethod method = scene.current_mesh_group->settings.get<PrimeTowerMethod>("prime_tower_mode");

    {
        EPlatformAdhesion adhesion_type = scene.current_mesh_group->settings.get<EPlatformAdhesion>("adhesion_type");

        //When we have multiple extruders sharing the same heater/nozzle, we expect that all the extruders have been
        //'primed' by the print-start gcode script, but we don't know which one has been left at the tip of the nozzle
        //and whether it needs 'purging' (before extruding a pure material) or not, so we need to prime (actually purge)
        //each extruder before it is used for the model. This can done by the (per-extruder) brim lines or (per-extruder)
        //skirt lines when they are used, but we need to do that inside the first prime-tower layer when they are not
        //used (sacrifying for this purpose the usual single-extruder first layer, that would be better for prime-tower
        //adhesion).

        multiple_extruders_on_first_layer = (method == PrimeTowerMethod::OPTIMIZED) ||
                                            (method == PrimeTowerMethod::OPTIMIZED_CONSISTENT) ||
                                            (scene.current_mesh_group->settings.get<bool>("machine_extruders_share_nozzle") &&
                                             ((adhesion_type != EPlatformAdhesion::SKIRT) && (adhesion_type != EPlatformAdhesion::BRIM)));
    }

    enabled = method != PrimeTowerMethod::NONE
           && scene.current_mesh_group->settings.get<coord_t>("prime_tower_min_volume") > 10
           && scene.current_mesh_group->settings.get<coord_t>("prime_tower_size") > 10;
    would_have_actual_tower = enabled;  // Assume so for now.

    extruder_count = scene.extruders.size();
    extruder_order.resize(extruder_count);
    for (unsigned int extruder_nr = 0; extruder_nr < extruder_count; extruder_nr++)
    {
        extruder_order[extruder_nr] = extruder_nr; //Start with default order, then sort.
    }
    //Sort from high adhesion to low adhesion.
    const Scene* scene_pointer = &scene; //Communicate to lambda via pointer to prevent copy.
    std::stable_sort(extruder_order.begin(), extruder_order.end(), [scene_pointer](const unsigned int& extruder_nr_a, const unsigned int& extruder_nr_b) -> bool
    {
        const Ratio adhesion_a = scene_pointer->extruders[extruder_nr_a].settings.get<Ratio>("material_adhesion_tendency");
        const Ratio adhesion_b = scene_pointer->extruders[extruder_nr_b].settings.get<Ratio>("material_adhesion_tendency");
        return adhesion_a < adhesion_b;
    });
    #warning TBD take care of actual extruder order for optimized tower !
}

void PrimeTower::checkUsed(const SliceDataStorage& storage)
{
    std::vector<bool> extruder_is_used = storage.getExtrudersUsed();
    size_t used_extruder_count = 0;
    for (bool is_used : extruder_is_used)
    {
        used_extruder_count += is_used;
    }
    if (used_extruder_count <= 1)
    {
        enabled = false;
    }
}

void PrimeTower::generateGroundpoly()
{
    const Settings& mesh_group_settings = Application::getInstance().current_slice->scene.current_mesh_group->settings;
    const coord_t tower_size = mesh_group_settings.get<coord_t>("prime_tower_size");

    const coord_t x = mesh_group_settings.get<coord_t>("prime_tower_position_x");
    const coord_t y = mesh_group_settings.get<coord_t>("prime_tower_position_y");
    const coord_t tower_radius = tower_size / 2;
    outer_poly.add(PolygonUtils::makeCircle(Point(x - tower_radius, y + tower_radius), tower_radius, TAU / CIRCLE_RESOLUTION));
    middle = Point(x - tower_size / 2, y + tower_size / 2);

    post_wipe_point = Point(x - tower_size / 2, y + tower_size / 2);
}

void PrimeTower::generatePaths(const SliceDataStorage& storage)
{
    would_have_actual_tower = storage.max_print_height_second_to_last_extruder >= 0; //Maybe it turns out that we don't need a prime tower after all because there are no layer switches.
    if (would_have_actual_tower && enabled)
    {
        generateGroundpoly();

        std::vector<coord_t> cumulative_insets;
        generatePaths_denseInfill(cumulative_insets);

        generateStartLocations();

        generatePaths_sparseInfill(cumulative_insets);
    }
}

void PrimeTower::generatePaths_denseInfill(std::vector<coord_t> &cumulative_insets)
{
    const Scene& scene = Application::getInstance().current_slice->scene;
    const Settings& mesh_group_settings = scene.current_mesh_group->settings;
    const coord_t layer_height = mesh_group_settings.get<coord_t>("layer_height");
    const PrimeTowerMethod method = mesh_group_settings.get<PrimeTowerMethod>("prime_tower_mode");
    pattern_per_extruder.resize(extruder_count);
    pattern_per_extruder_layer0.resize(extruder_count);

    coord_t cumulative_inset = 0; //Each tower shape is going to be printed inside the other. This is the inset we're doing for each extruder.
    for (size_t extruder_nr : extruder_order)
    {
        const coord_t line_width = scene.extruders[extruder_nr].settings.get<coord_t>("prime_tower_line_width");
        const coord_t required_volume = MM3_2INT(scene.extruders[extruder_nr].settings.get<double>("prime_tower_min_volume"));
        const Ratio flow = scene.extruders[extruder_nr].settings.get<Ratio>("prime_tower_flow");
        coord_t current_volume = 0;
        ExtrusionMoves& pattern = pattern_per_extruder[extruder_nr];

        //Create the walls of the prime tower.
        unsigned int wall_nr = 0;
        for (; current_volume < required_volume; wall_nr++)
        {
            //Create a new polygon with an offset from the outer polygon.
            Polygons polygons = outer_poly.offset(-cumulative_inset - wall_nr * line_width - line_width / 2);
            pattern.polygons.add(polygons);
            current_volume += polygons.polygonLength() * line_width * layer_height * flow;

            //Don't continue. We won't ever reach the required volume because it doesn't fit.
            assert(!polygons.empty() && "Prime tower is not large enough to generate the required volume");
        }
<<<<<<< HEAD
        cumulative_inset += wall_nr * line_width;
        cumulative_insets.push_back(cumulative_inset);

        if (multiple_extruders_on_first_layer || method != PrimeTowerMethod::DEFAULT)
=======

        //Only the most inside extruder needs to fill the inside of the prime tower
        if (extruder_nr != extruder_order.back())
>>>>>>> 9e4212eb
        {
            pattern_per_extruder_layer0 = pattern_per_extruder;
        }
        else
        {
            //Generate the pattern for the first layer.
            coord_t line_width_layer0 = line_width * scene.extruders[extruder_nr].settings.get<Ratio>("initial_layer_line_width_factor");
            ExtrusionMoves& pattern_layer0 = pattern_per_extruder_layer0[extruder_nr];

            // Generate a concentric infill pattern in the form insets for the prime tower's first layer instead of using
            // the infill pattern because the infill pattern tries to connect polygons in different insets which causes the
            // first layer of the prime tower to not stick well.
            Polygons inset = outer_poly.offset(-cumulative_inset - line_width_layer0 / 2);
            while (!inset.empty())
            {
                pattern_layer0.polygons.add(inset);
                inset = inset.offset(-line_width_layer0);
            }
        }
        cumulative_inset += wall_nr * line_width;
    }
}

void PrimeTower::generatePaths_sparseInfill(const std::vector<coord_t> &cumulative_insets)
{
    const Scene& scene = Application::getInstance().current_slice->scene;
    const Settings& mesh_group_settings = scene.current_mesh_group->settings;
    const PrimeTowerMethod method = mesh_group_settings.get<PrimeTowerMethod>("prime_tower_mode");

    struct ActualExtruder
    {
        size_t number;
        coord_t line_width;
    };

    std::vector<ActualExtruder> actual_extruders;
    actual_extruders.reserve(extruder_order.size());
    for(size_t extruder_nr : extruder_order)
    {
        const coord_t line_width = scene.extruders[extruder_nr].settings.get<coord_t>("prime_tower_line_width");
        actual_extruders.push_back({extruder_nr, line_width});
    }

    if(method == PrimeTowerMethod::OPTIMIZED || method == PrimeTowerMethod::OPTIMIZED_CONSISTENT)
    {
        const size_t nb_extruders = scene.extruders.size();

        // Pre-compute radiuses of each extruder ring
        std::vector<coord_t> rings_radii;
        const coord_t tower_size = mesh_group_settings.get<coord_t>("prime_tower_size");
        const coord_t tower_radius = tower_size / 2;

        rings_radii.push_back(tower_radius);
        for(const coord_t &cumulative_inset : cumulative_insets)
        {
            rings_radii.push_back(tower_radius - cumulative_inset);
        }

        // Generate all possible extruders combinations, e.g. if there are 4 extruders, we have combinations
        // 0 / 0-1 / 0-1-2 / 0-1-2-3 / 1 / 1-2 / 1-2-3 / 2 / 2-3 / 3
        // A combination is represented by a bitmask
        for(size_t first_extruder = 0 ; first_extruder < nb_extruders ; ++first_extruder)
        {
            for(size_t last_extruder = first_extruder ; last_extruder < nb_extruders ; ++last_extruder)
            {
                size_t extruders_combination = 0;
                for(size_t extruder_nr = first_extruder ; extruder_nr <= last_extruder ; ++extruder_nr)
                {
                    extruders_combination |= (1 << extruder_nr);
                }

                std::map<size_t, ExtrusionMoves> infills_for_combination;
                for(const ActualExtruder &actual_extruder : actual_extruders)
                {
                    ExtrusionMoves infill = generatePath_sparseInfill(first_extruder, last_extruder, rings_radii, actual_extruder.line_width, actual_extruder.number);
                    infills_for_combination[actual_extruder.number] = infill;
                }

                sparse_pattern_per_extruders[extruders_combination] = infills_for_combination;
            }
        }
    }
}

PrimeTower::ExtrusionMoves PrimeTower::generatePath_sparseInfill(const size_t first_extruder, const size_t last_extruder, const std::vector<coord_t> &rings_radii, const coord_t line_width, const size_t actual_extruder_nr)
{
    const Scene& scene = Application::getInstance().current_slice->scene;
    const coord_t max_bridging_distance = scene.extruders[actual_extruder_nr].settings.get<coord_t>("prime_tower_max_bridging_distance");
    const coord_t outer_radius = rings_radii[first_extruder];
    const coord_t inner_radius = rings_radii[last_extruder + 1];
    const coord_t radius_delta = outer_radius - inner_radius;
    const coord_t semi_line_width = line_width / 2;

    // Split ring according to max bridging distance
    const size_t nb_rings = std::ceil(static_cast<float>(radius_delta) / max_bridging_distance);
    const coord_t actual_radius_step = radius_delta / nb_rings;

    ExtrusionMoves pattern;
    for(size_t i = 0 ; i < nb_rings ; ++i)
    {
        const coord_t ring_inner_radius = (inner_radius + i * actual_radius_step) + semi_line_width;
        const coord_t ring_outer_radius = (inner_radius + (i + 1) * actual_radius_step) - semi_line_width;

        const size_t semi_nb_spokes = std::ceil((M_PI * ring_outer_radius) / max_bridging_distance);

        pattern.polygons.add(PolygonUtils::makeWheel(middle,
                                                     ring_inner_radius,
                                                     ring_outer_radius,
                                                     semi_nb_spokes,
                                                     ARC_RESOLUTION));
    }

    return pattern;
}

void PrimeTower::generateStartLocations()
{
    // Evenly spread out a number of dots along the prime tower's outline. This is done for the complete outline,
    // so use the same start and end segments for this.
    PolygonsPointIndex segment_start = PolygonsPointIndex(&outer_poly, 0, 0);
    PolygonsPointIndex segment_end = segment_start;

    PolygonUtils::spreadDots(segment_start, segment_end, number_of_prime_tower_start_locations, prime_tower_start_locations);
}

void PrimeTower::addToGcode(const SliceDataStorage& storage, LayerPlan& gcode_layer, const std::vector<bool> &required_extruder_prime, const size_t prev_extruder, const size_t new_extruder) const
{
    if (! (enabled && would_have_actual_tower))
    {
        return;
    }
    #warning remove this
    logAlways("add to gcode %d %d %d\n", static_cast<int>(gcode_layer.getLayerNr()), prev_extruder, new_extruder);
    if (gcode_layer.getPrimeTowerIsPlanned(new_extruder))
    { // don't print the prime tower if it has been printed already with this extruder.
        return;
    }

    const LayerIndex layer_nr = gcode_layer.getLayerNr();
    if (layer_nr < 0 || layer_nr > storage.max_print_height_second_to_last_extruder + 1)
    {
        return;
    }

    bool post_wipe = Application::getInstance().current_slice->scene.extruders[prev_extruder].settings.get<bool>("prime_tower_wipe_enabled");

    // Do not wipe on the first layer, we will generate non-hollow prime tower there for better bed adhesion.
    if (prev_extruder == new_extruder || layer_nr == 0)
    {
        post_wipe = false;
    }

    // Go to the start location if it's not the first layer
    if (layer_nr != 0)
    {
        gotoStartLocation(gcode_layer, new_extruder);
    }

    PrimeTowerMethod method = Application::getInstance().current_slice->scene.current_mesh_group->settings.get<PrimeTowerMethod>("prime_tower_mode");
    std::vector<size_t> primed_extruders;

    switch(method)
    {
        case PrimeTowerMethod::NONE:
            // This should actually not happen
            break;

        case PrimeTowerMethod::DEFAULT:
            addToGcode_denseInfill(gcode_layer, new_extruder);
            primed_extruders.push_back(new_extruder);
            break;

        case PrimeTowerMethod::OPTIMIZED:
            if(required_extruder_prime[new_extruder])
            {
                // Extruder really needs to be prime
                addToGcode_denseInfill(gcode_layer, new_extruder);
                primed_extruders.push_back(new_extruder);
            }

            // Whatever happens before and after, use the current extruder to prime all the non-required extruders now
            addToGcode_optimizedInfill(gcode_layer, required_extruder_prime, new_extruder, primed_extruders);
            break;
    }

    // post-wipe:
    if (post_wipe)
    {
        //Make sure we wipe the old extruder on the prime tower.
        const Settings& previous_settings = Application::getInstance().current_slice->scene.extruders[prev_extruder].settings;
        const Point previous_nozzle_offset = Point(previous_settings.get<coord_t>("machine_nozzle_offset_x"), previous_settings.get<coord_t>("machine_nozzle_offset_y"));
        const Settings& new_settings = Application::getInstance().current_slice->scene.extruders[new_extruder].settings;
        const Point new_nozzle_offset = Point(new_settings.get<coord_t>("machine_nozzle_offset_x"), new_settings.get<coord_t>("machine_nozzle_offset_y"));
        gcode_layer.addTravel(post_wipe_point - previous_nozzle_offset + new_nozzle_offset);
    }

    for (const size_t &primed_extruder : primed_extruders)
    {
        gcode_layer.setPrimeTowerIsPlanned(primed_extruder);
    }
}

void PrimeTower::addToGcode_denseInfill(LayerPlan& gcode_layer, const size_t extruder_nr) const
{
    const ExtrusionMoves& pattern = (gcode_layer.getLayerNr() == -static_cast<LayerIndex>(Raft::getFillerLayerCount()))
        ? pattern_per_extruder_layer0[extruder_nr]
        : pattern_per_extruder[extruder_nr];

    const GCodePathConfig& config = gcode_layer.configs_storage.prime_tower_config_per_extruder[extruder_nr];

    gcode_layer.addPolygonsByOptimizer(pattern.polygons, config);
    gcode_layer.addLinesByOptimizer(pattern.lines, config, SpaceFillType::Lines);
}

void PrimeTower::addToGcode_optimizedInfill(LayerPlan& gcode_layer, const std::vector<bool> &required_extruder_prime, const size_t current_extruder, std::vector<size_t> &primed_extruders) const
{
    std::vector<size_t> extruders_to_prime;

    // First, gather all extruders to be primed : we are going to process them all now, even if
    // the rings are not besides each other
    for(size_t extruder_nr = 0 ; extruder_nr < required_extruder_prime.size() ; ++extruder_nr)
    {
        if (!required_extruder_prime[extruder_nr] && !gcode_layer.getPrimeTowerIsPlanned(extruder_nr))
        {
            extruders_to_prime.push_back(extruder_nr);
            primed_extruders.push_back(extruder_nr);
        }
    }

    // Now, group extruders which are besides each other
    std::vector<std::vector<size_t>> extruders_to_prime_grouped;
    for(const size_t &extruder_to_prime : extruders_to_prime)
    {
        if(extruders_to_prime_grouped.empty())
        {
            // First extruder : create new group
            extruders_to_prime_grouped.push_back({extruder_to_prime});
        }
        else
        {
            std::vector<size_t> &last_group = extruders_to_prime_grouped.back();
            if(last_group.back() == extruder_to_prime - 1)
            {
                // New extruders which belongs to same group
                last_group.push_back(extruder_to_prime);
            }
            else
            {
                // New extruders which belongs to new group
                extruders_to_prime_grouped.push_back({extruder_to_prime});
            }
        }
    }

    #warning remove this
    #if 0
    log("GROUPS\n");
    for(auto &group : extruders_to_prime_grouped)
    {
        log("NEW GROUP\n");
        for(auto &extruder : group)
        {
            log("E%d\n", extruder);
        }
    }
    log("GROUPS END\n");
    #endif

    #warning What should we do in case of extruders with different lines widths ?
    // And finally, append patterns for each group
    const GCodePathConfig& config = gcode_layer.configs_storage.prime_tower_config_per_extruder[current_extruder];

    for(const std::vector<size_t> &group : extruders_to_prime_grouped)
    {
        size_t mask = 0;
        for(const size_t &extruder : group)
        {
            mask |= (1 << extruder);
        }

        auto iterator_combination = sparse_pattern_per_extruders.find(mask);
        if(iterator_combination != sparse_pattern_per_extruders.end())
        {
            const std::map<size_t, ExtrusionMoves> &infill_for_combination = iterator_combination->second;

            auto iterator_extruder_nr = infill_for_combination.find(current_extruder);
            if(iterator_extruder_nr != infill_for_combination.end())
            {
                gcode_layer.addPolygonsByOptimizer(iterator_extruder_nr->second.polygons, config);
            }
            else
            {
                logWarning("Sparse pattern not found for extruder %d, skipping\n", current_extruder);
            }
        }
        else
        {
            logWarning("Sparse pattern not found for group %d, skipping\n", mask);
        }
    }
}

void PrimeTower::subtractFromSupport(SliceDataStorage& storage)
{
    const Polygons outside_polygon = outer_poly.getOutsidePolygons();
    AABB outside_polygon_boundary_box(outside_polygon);
    for(size_t layer = 0; layer <= (size_t)storage.max_print_height_second_to_last_extruder + 1 && layer < storage.support.supportLayers.size(); layer++)
    {
        SupportLayer& support_layer = storage.support.supportLayers[layer];
        // take the differences of the support infill parts and the prime tower area
        support_layer.excludeAreasFromSupportInfillAreas(outside_polygon, outside_polygon_boundary_box);
    }
}

void PrimeTower::gotoStartLocation(LayerPlan& gcode_layer, const int extruder_nr) const
{
    int current_start_location_idx = ((((extruder_nr + 1) * gcode_layer.getLayerNr()) % number_of_prime_tower_start_locations)
            + number_of_prime_tower_start_locations) % number_of_prime_tower_start_locations;

    const ClosestPolygonPoint wipe_location = prime_tower_start_locations[current_start_location_idx];

    const ExtruderTrain& train = Application::getInstance().current_slice->scene.extruders[extruder_nr];
    const coord_t inward_dist = train.settings.get<coord_t>("machine_nozzle_size") * 3 / 2 ;
    const coord_t start_dist = train.settings.get<coord_t>("machine_nozzle_size") * 2;
    const Point prime_end = PolygonUtils::moveInsideDiagonally(wipe_location, inward_dist);
    const Point outward_dir = wipe_location.location - prime_end;
    const Point prime_start = wipe_location.location + normal(outward_dir, start_dist);

    gcode_layer.addTravel(prime_start);
}

}//namespace cura<|MERGE_RESOLUTION|>--- conflicted
+++ resolved
@@ -3,6 +3,8 @@
 
 #include <algorithm>
 #include <limits>
+
+#include <spdlog/spdlog.h>
 
 #include "Application.h" //To get settings.
 #include "ExtruderTrain.h"
@@ -15,13 +17,12 @@
 #include "Scene.h"
 #include "Slice.h"
 #include "sliceDataStorage.h"
-#include "utils/logoutput.h"
 
 #define CIRCLE_RESOLUTION 32 //The number of vertices in each circle.
 #define ARC_RESOLUTION 4 //The number of segments in each arc of a wheel
 
 
-namespace cura 
+namespace cura
 {
 
 PrimeTower::PrimeTower()
@@ -143,16 +144,11 @@
             //Don't continue. We won't ever reach the required volume because it doesn't fit.
             assert(!polygons.empty() && "Prime tower is not large enough to generate the required volume");
         }
-<<<<<<< HEAD
         cumulative_inset += wall_nr * line_width;
         cumulative_insets.push_back(cumulative_inset);
 
-        if (multiple_extruders_on_first_layer || method != PrimeTowerMethod::DEFAULT)
-=======
-
         //Only the most inside extruder needs to fill the inside of the prime tower
-        if (extruder_nr != extruder_order.back())
->>>>>>> 9e4212eb
+        if (extruder_nr != extruder_order.back() || method != PrimeTowerMethod::DEFAULT)
         {
             pattern_per_extruder_layer0 = pattern_per_extruder;
         }
@@ -285,7 +281,7 @@
         return;
     }
     #warning remove this
-    logAlways("add to gcode %d %d %d\n", static_cast<int>(gcode_layer.getLayerNr()), prev_extruder, new_extruder);
+    spdlog::debug("add to gcode {} {} {}\n", static_cast<int>(gcode_layer.getLayerNr()), prev_extruder, new_extruder);
     if (gcode_layer.getPrimeTowerIsPlanned(new_extruder))
     { // don't print the prime tower if it has been printed already with this extruder.
         return;
@@ -445,12 +441,12 @@
             }
             else
             {
-                logWarning("Sparse pattern not found for extruder %d, skipping\n", current_extruder);
+                spdlog::warn("Sparse pattern not found for extruder {}, skipping\n", current_extruder);
             }
         }
         else
         {
-            logWarning("Sparse pattern not found for group %d, skipping\n", mask);
+            spdlog::warn("Sparse pattern not found for group {}, skipping\n", mask);
         }
     }
 }
