// Copyright (c) 2023 UltiMaker
// CuraEngine is released under the terms of the AGPLv3 or higher

#ifdef ARCUS

#include "communication/ArcusCommunication.h"

#include "Application.h" //To get and set the current slice command.
#include "ExtruderTrain.h"
#include "FffProcessor.h" //To start a slice.
#include "PrintFeature.h"
#include "Slice.h" //To process slices.
#include "communication/ArcusCommunicationPrivate.h" //Our PIMPL.
#include "communication/Listener.h" //To listen to the Arcus socket.
#include "communication/SliceDataStruct.h" //To store sliced layer data.
#include "plugins/slots.h"
#include "settings/types/LayerIndex.h" //To point to layers.
#include "settings/types/Velocity.h" //To send to layer view how fast stuff is printing.
#include "utils/channel.h"
#include "utils/polygon.h"

#include <Arcus/Socket.h> //The socket to communicate to.
#include <fmt/format.h>
#include <spdlog/spdlog.h>

#include <thread> //To sleep while waiting for the connection.
#include <unordered_map> //To map settings to their extruder numbers for limit_to_extruder.

namespace cura
{

/*
 * \brief A computation class that formats layer view data in a way that the
 * front-end can understand it.
 *
 * This converts data from CuraEngine's internal data structures to Protobuf
 * messages that can be sent to the front-end.
 */
class ArcusCommunication::PathCompiler
{
    typedef cura::proto::PathSegment::PointType PointType;
    static_assert(sizeof(PrintFeatureType) == 1, "To be compatible with the Cura frontend code PrintFeatureType needs to be of size 1");
    //! Reference to the private data of the CommandSocket used to send the data to the front end.
    ArcusCommunication::Private& _cs_private_data;
    //! Keeps track of the current layer number being processed. If layer number is set to a different value, the current data is flushed to CommandSocket.
    LayerIndex _layer_nr;
    size_t extruder;
    PointType data_point_type;

    std::vector<PrintFeatureType> line_types; //!< Line types for the line segments stored, the size of this vector is N.
    std::vector<float> line_widths; //!< Line widths for the line segments stored, the size of this vector is N.
    std::vector<float> line_thicknesses; //!< Line thicknesses for the line segments stored, the size of this vector is N.
    std::vector<float> line_velocities; //!< Line feedrates for the line segments stored, the size of this vector is N.
    std::vector<float> points; //!< The points used to define the line segments, the size of this vector is D*(N+1) as each line segment is defined from one point to the next. D is
                               //!< the dimensionality of the point.

    Point last_point;

    PathCompiler(const PathCompiler&) = delete;
    PathCompiler& operator=(const PathCompiler&) = delete;

public:
    /*
     * Create a new path compiler.
     */
    PathCompiler(ArcusCommunication::Private& cs_private_data)
        : _cs_private_data(cs_private_data)
        , _layer_nr(0)
        , extruder(0)
        , data_point_type(cura::proto::PathSegment::Point2D)
        , line_types()
        , line_widths()
        , line_thicknesses()
        , line_velocities()
        , points()
        , last_point{ 0, 0 }
    {
    }

    /*
     * Flush the remaining unflushed paths when destroying this compiler.
     */
    ~PathCompiler()
    {
        if (line_types.size())
        {
            flushPathSegments();
        }
    }

    /*!
     * \brief Used to select which layer the following layer data is intended
     * for.
     * \param new_layer_nr The new layer to switch to.
     */
    void setLayer(const LayerIndex& new_layer_nr)
    {
        if (_layer_nr != new_layer_nr)
        {
            flushPathSegments();
            _layer_nr = new_layer_nr;
        }
    }

    /*!
     * \brief Returns the current layer which data is written to.
     */
    int getLayer() const
    {
        return _layer_nr;
    }
    /*!
     * \brief Used to set which extruder will be used for printing the following
     * layer data.
     * \param new_extruder The new extruder to switch to.
     */
    void setExtruder(const ExtruderTrain& new_extruder)
    {
        if (extruder != new_extruder.extruder_nr)
        {
            flushPathSegments();
            extruder = new_extruder.extruder_nr;
        }
    }

    /*!
     * \brief Special handling of the first point in an added line sequence.
     *
     * If the new sequence of lines does not start at the current end point
     * of the path this jump is marked as `PrintFeatureType::NoneType`.
     * \param from The initial point of a polygon.
     */
    void handleInitialPoint(const Point& initial_point)
    {
        if (points.size() == 0)
        {
            addPoint2D(initial_point);
        }
        else if (initial_point != last_point)
        {
            addLineSegment(PrintFeatureType::NoneType, initial_point, 1, 0, 0.0);
        }
    }

    /*!
     * \brief Transfers the currently buffered line segments to the layer
     * message storage.
     */
    void flushPathSegments()
    {
        if (line_types.empty())
        {
            return; // Nothing to do.
        }

        std::shared_ptr<proto::LayerOptimized> proto_layer = _cs_private_data.getOptimizedLayerById(_layer_nr);

        proto::PathSegment* path_segment = proto_layer->add_path_segment();
        path_segment->set_extruder(extruder);
        path_segment->set_point_type(data_point_type);

        std::string line_type_data;
        line_type_data.append(reinterpret_cast<const char*>(line_types.data()), line_types.size() * sizeof(PrintFeatureType));
        line_types.clear();
        path_segment->set_line_type(line_type_data);

        std::string polygon_data;
        polygon_data.append(reinterpret_cast<const char*>(points.data()), points.size() * sizeof(float));
        points.clear();
        path_segment->set_points(polygon_data);

        std::string line_width_data;
        line_width_data.append(reinterpret_cast<const char*>(line_widths.data()), line_widths.size() * sizeof(float));
        line_widths.clear();
        path_segment->set_line_width(line_width_data);

        std::string line_thickness_data;
        line_thickness_data.append(reinterpret_cast<const char*>(line_thicknesses.data()), line_thicknesses.size() * sizeof(float));
        line_thicknesses.clear();
        path_segment->set_line_thickness(line_thickness_data);

        std::string line_velocity_data;
        line_velocity_data.append(reinterpret_cast<const char*>(line_velocities.data()), line_velocities.size() * sizeof(float));
        line_velocities.clear();
        path_segment->set_line_feedrate(line_velocity_data);
    }

    /*!
     * \brief Move the current point of this path to \p position.
     */
    void setCurrentPosition(const Point& position)
    {
        handleInitialPoint(position);
    }

    /*!
     * \brief Adds a single line segment to the current path.
     *
     * The line segment added is from the current last point to point \p to.
     * \param type The type of print feature the line represents (infill, wall,
     * support, etc).
     * \param to The destination coordinate of the line.
     * \param line_width The width of the line.
     * \param line_thickness The thickness (in the Z direction) of the line.
     * \param velocity The velocity of printing this polygon.
     */
    void sendLineTo(const PrintFeatureType& print_feature_type, const Point& to, const coord_t& width, const coord_t& thickness, const Velocity& feedrate)
    {
        assert(! points.empty() && "A point must already be in the buffer for sendLineTo(.) to function properly.");

        if (to != last_point)
        {
            addLineSegment(print_feature_type, to, width, thickness, feedrate);
        }
    }

    /*!
     * \brief Adds closed polygon to the current path.
     * \param print_feature_type The type of feature that the polygon is part of
     * (infill, wall, etc).
     * \param polygon The shape of the polygon.
     * \param width The width of the lines of the polygon.
     * \param thickness The layer thickness of the polygon.
     * \param velocity How fast the polygon is printed.
     */
    void sendPolygon(const PrintFeatureType& print_feature_type, const ConstPolygonRef& polygon, const coord_t& width, const coord_t& thickness, const Velocity& velocity)
    {
        if (polygon.size() < 2) // Don't send single points or empty polygons.
        {
            return;
        }

        ClipperLib::Path::const_iterator point = polygon.begin();
        handleInitialPoint(*point);

        // Send all coordinates one by one.
        while (++point != polygon.end())
        {
            if (*point == last_point)
            {
                continue; // Ignore zero-length segments.
            }
            addLineSegment(print_feature_type, *point, width, thickness, velocity);
        }

        // Make sure the polygon is closed.
        if (*polygon.begin() != polygon.back())
        {
            addLineSegment(print_feature_type, *polygon.begin(), width, thickness, velocity);
        }
    }

private:
    /*!
     * \brief Convert and add a point to the points buffer.
     *
     * Each point is represented as two consecutive floats. All members adding a
     * 2D point to the data should use this function.
     */
    void addPoint2D(const Point& point)
    {
        points.push_back(INT2MM(point.X));
        points.push_back(INT2MM(point.Y));
        last_point = point;
    }

    /*!
     * \brief Implements the functionality of adding a single 2D line segment to
     * the path data.
     *
     * All member functions adding a 2D line segment should use this functions.
     * \param print_feature_type The type of feature that the polygon is part of
     * (infill, wall, etc).
     * \param point The destination point of the line segment.
     * \param width The width of the lines of the polygon.
     * \param thickness The layer thickness of the polygon.
     * \param velocity How fast the polygon is printed.
     */
    void addLineSegment(const PrintFeatureType& print_feature_type, const Point& point, const coord_t& width, const coord_t& thickness, const Velocity& velocity)
    {
        addPoint2D(point);
        line_types.push_back(print_feature_type);
        line_widths.push_back(INT2MM(width));
        line_thicknesses.push_back(INT2MM(thickness));
        line_velocities.push_back(velocity);
    }
};

ArcusCommunication::ArcusCommunication()
    : private_data(new Private)
    , path_compiler(new PathCompiler(*private_data))
{
}

ArcusCommunication::~ArcusCommunication()
{
    spdlog::info("Closing connection.");
    private_data->socket->close();
    delete private_data->socket;
}

void ArcusCommunication::connect(const std::string& ip, const uint16_t port)
{
    private_data->socket = new Arcus::Socket;
    private_data->socket->addListener(new Listener);

    private_data->socket->registerMessageType(&cura::proto::Slice::default_instance());
    private_data->socket->registerMessageType(&cura::proto::Layer::default_instance());
    private_data->socket->registerMessageType(&cura::proto::LayerOptimized::default_instance());
    private_data->socket->registerMessageType(&cura::proto::Progress::default_instance());
    private_data->socket->registerMessageType(&cura::proto::GCodeLayer::default_instance());
    private_data->socket->registerMessageType(&cura::proto::PrintTimeMaterialEstimates::default_instance());
    private_data->socket->registerMessageType(&cura::proto::SettingList::default_instance());
    private_data->socket->registerMessageType(&cura::proto::GCodePrefix::default_instance());
    private_data->socket->registerMessageType(&cura::proto::SlicingFinished::default_instance());
    private_data->socket->registerMessageType(&cura::proto::SettingExtruder::default_instance());

    spdlog::info("Connecting to {}:{}", ip, port);
    private_data->socket->connect(ip, port);
    auto socket_state = private_data->socket->getState();
    while (socket_state != Arcus::SocketState::Connected && socket_state != Arcus::SocketState::Error)
    {
        std::this_thread::sleep_for(std::chrono::milliseconds(private_data->millisecUntilNextTry)); // Wait until we're connected. Check every XXXms.
        socket_state = private_data->socket->getState();
    }
    if (socket_state == Arcus::SocketState::Connected)
    {
        spdlog::info("Connected to {}:{}", ip, port);
    }
}

// On the one hand, don't expose the socket for normal use, but on the other, we need to mock it for unit-tests.
void ArcusCommunication::setSocketMock(Arcus::Socket* socket)
{
    private_data->socket = socket;
}

void ArcusCommunication::beginGCode()
{
    FffProcessor::getInstance()->setTargetStream(&private_data->gcode_output_stream);
}

void ArcusCommunication::flushGCode()
{
    const std::string& message_str = slots::instance().modify<plugins::v0::SlotID::POSTPROCESS_MODIFY>(private_data->gcode_output_stream.str());
    if (message_str.size() == 0)
    {
        return;
    }
    std::shared_ptr<proto::GCodeLayer> message = std::make_shared<proto::GCodeLayer>();
    message->set_data(message_str);

    // Send the g-code to the front-end! Yay!
    private_data->socket->sendMessage(message);

    private_data->gcode_output_stream.str("");
}

bool ArcusCommunication::isSequential() const
{
    return false; // We don't necessarily need to send the start g-code before the rest. We can send it afterwards when we have more accurate print statistics.
}

bool ArcusCommunication::hasSlice() const
{
    return private_data->socket->getState() != Arcus::SocketState::Closed && private_data->socket->getState() != Arcus::SocketState::Error
        && private_data->slice_count < 1; // Only slice once per run of CuraEngine. See documentation of slice_count.
}

void ArcusCommunication::sendCurrentPosition(const Point& position)
{
    path_compiler->setCurrentPosition(position);
}

void ArcusCommunication::sendGCodePrefix(const std::string& prefix) const
{
    std::shared_ptr<proto::GCodePrefix> message = std::make_shared<proto::GCodePrefix>();
    message->set_data(slots::instance().modify<plugins::v0::SlotID::POSTPROCESS_MODIFY>(prefix));
    private_data->socket->sendMessage(message);
}

void ArcusCommunication::sendSliceUUID(const std::string& slice_uuid) const
{
    std::shared_ptr<proto::SliceUUID> message = std::make_shared<proto::SliceUUID>();
    message->set_slice_uuid(slice_uuid);
    private_data->socket->sendMessage(message);
}

void ArcusCommunication::sendFinishedSlicing() const
{
    std::shared_ptr<proto::SlicingFinished> done_message = std::make_shared<proto::SlicingFinished>();
    private_data->socket->sendMessage(done_message);
    spdlog::debug("Sent slicing finished message.");
}

void ArcusCommunication::sendLayerComplete(const LayerIndex::value_type& layer_nr, const coord_t& z, const coord_t& thickness)
{
    std::shared_ptr<proto::LayerOptimized> layer = private_data->getOptimizedLayerById(layer_nr);
    layer->set_height(z);
    layer->set_thickness(thickness);
}

void ArcusCommunication::sendLineTo(const PrintFeatureType& type, const Point& to, const coord_t& line_width, const coord_t& line_thickness, const Velocity& velocity)
{
    path_compiler->sendLineTo(type, to, line_width, line_thickness, velocity);
}

void ArcusCommunication::sendOptimizedLayerData()
{
    path_compiler->flushPathSegments(); // Make sure the last path segment has been flushed from the compiler.

    SliceDataStruct<proto::LayerOptimized>& data = private_data->optimized_layers;
    data.sliced_objects++;
    data.current_layer_offset = data.current_layer_count;
    if (data.sliced_objects < private_data->object_count) // Nothing to send.
    {
        return;
    }
    spdlog::info("Sending {} layers.", data.current_layer_count);

    for (std::pair<const int, std::shared_ptr<proto::LayerOptimized>> entry : data.slice_data) // Note: This is in no particular order!
    {
        spdlog::debug("Sending layer data for layer {} of {}.", entry.first, data.slice_data.size());
        private_data->socket->sendMessage(entry.second); // Send the actual layers.
    }
    data.sliced_objects = 0;
    data.current_layer_count = 0;
    data.current_layer_offset = 0;
    data.slice_data.clear();
}

void ArcusCommunication::sendPolygon(
    const PrintFeatureType& type,
    const ConstPolygonRef& polygon,
    const coord_t& line_width,
    const coord_t& line_thickness,
    const Velocity& velocity)
{
    path_compiler->sendPolygon(type, polygon, line_width, line_thickness, velocity);
}

void ArcusCommunication::sendPolygons(const PrintFeatureType& type, const Polygons& polygons, const coord_t& line_width, const coord_t& line_thickness, const Velocity& velocity)
{
    for (const std::vector<Point>& polygon : polygons)
    {
        path_compiler->sendPolygon(type, polygon, line_width, line_thickness, velocity);
    }
}

void ArcusCommunication::sendPrintTimeMaterialEstimates() const
{
    spdlog::debug("Sending print time and material estimates.");
    std::shared_ptr<proto::PrintTimeMaterialEstimates> message = std::make_shared<proto::PrintTimeMaterialEstimates>();

    std::vector<Duration> time_estimates = FffProcessor::getInstance()->getTotalPrintTimePerFeature();
    message->set_time_infill(time_estimates[static_cast<unsigned char>(PrintFeatureType::Infill)]);
    message->set_time_inset_0(time_estimates[static_cast<unsigned char>(PrintFeatureType::OuterWall)]);
    message->set_time_inset_x(time_estimates[static_cast<unsigned char>(PrintFeatureType::InnerWall)]);
    message->set_time_none(time_estimates[static_cast<unsigned char>(PrintFeatureType::NoneType)]);
    message->set_time_retract(time_estimates[static_cast<unsigned char>(PrintFeatureType::MoveRetraction)]);
    message->set_time_skin(time_estimates[static_cast<unsigned char>(PrintFeatureType::Skin)]);
    message->set_time_skirt(time_estimates[static_cast<unsigned char>(PrintFeatureType::SkirtBrim)]);
    message->set_time_support(time_estimates[static_cast<unsigned char>(PrintFeatureType::Support)]);
    message->set_time_support_infill(time_estimates[static_cast<unsigned char>(PrintFeatureType::SupportInfill)]);
    message->set_time_support_interface(time_estimates[static_cast<unsigned char>(PrintFeatureType::SupportInterface)]);
    message->set_time_travel(time_estimates[static_cast<unsigned char>(PrintFeatureType::MoveCombing)]);
    message->set_time_prime_tower(time_estimates[static_cast<unsigned char>(PrintFeatureType::PrimeTower)]);

    for (size_t extruder_nr = 0; extruder_nr < Application::getInstance().current_slice->scene.extruders.size(); extruder_nr++)
    {
        proto::MaterialEstimates* material_message = message->add_materialestimates();
        material_message->set_id(extruder_nr);
        material_message->set_material_amount(FffProcessor::getInstance()->getTotalFilamentUsed(extruder_nr));
    }

    private_data->socket->sendMessage(message);
    spdlog::debug("Done sending print time and material estimates.");
}

void ArcusCommunication::sendProgress(const float& progress) const
{
    const int rounded_amount = 1000 * progress;
    if (private_data->last_sent_progress == rounded_amount) // No need to send another tiny update step.
    {
        return;
    }

    std::shared_ptr<proto::Progress> message = std::make_shared<cura::proto::Progress>();
    float progress_all_objects = progress / private_data->object_count;
    progress_all_objects += private_data->optimized_layers.sliced_objects * (1.0 / private_data->object_count);
    message->set_amount(progress_all_objects);
    private_data->socket->sendMessage(message);

    private_data->last_sent_progress = rounded_amount;
}

void ArcusCommunication::setLayerForSend(const LayerIndex::value_type& layer_nr)
{
    path_compiler->setLayer(layer_nr);
}

void ArcusCommunication::setExtruderForSend(const ExtruderTrain& extruder)
{
    path_compiler->setExtruder(extruder);
}

void ArcusCommunication::sliceNext()
{
    const Arcus::MessagePtr message = private_data->socket->takeNextMessage();

    // Handle the main Slice message.
    const cura::proto::Slice* slice_message = dynamic_cast<cura::proto::Slice*>(message.get()); // See if the message is of the message type Slice. Returns nullptr otherwise.
    if (! slice_message)
    {
        return;
    }
    spdlog::debug("Received a Slice message.");

#ifdef ENABLE_PLUGINS
    for (const auto& plugin : slice_message->engine_plugins())
    {
<<<<<<< HEAD
        if (plugin.has_address() && plugin.has_port())
        {
            const auto slot_id = static_cast<plugins::v0::SlotID>(plugin.id());
            slots::instance().connect(slot_id, utils::createChannel({ plugin.address(), plugin.port() }));
        }
=======
        const auto slot_id = static_cast<plugins::v0::SlotID>(plugin.id());
        slots::instance().connect(slot_id, plugin.plugin_name(), plugin.plugin_version(), utils::createChannel({ plugin.address(), plugin.port() }));
>>>>>>> 4998bfc0
    }
#endif // ENABLE_PLUGINS

    Slice slice(slice_message->object_lists().size());
    Application::getInstance().current_slice = &slice;

    private_data->readGlobalSettingsMessage(slice_message->global_settings());
    private_data->readExtruderSettingsMessage(slice_message->extruders());

    // Broadcast the settings to the plugins
    slots::instance().broadcast<plugins::v0::SlotID::SETTINGS_BROADCAST>(*slice_message);
    const size_t extruder_count = slice.scene.extruders.size();

    // For each setting, register what extruder it should be obtained from (if this is limited to an extruder).
    for (const cura::proto::SettingExtruder& setting_extruder : slice_message->limit_to_extruder())
    {
        const int32_t extruder_nr = setting_extruder.extruder(); // Cast from proto::int to int32_t!
        if (extruder_nr < 0 || extruder_nr > static_cast<int32_t>(extruder_count))
        {
            // If it's -1 it should be ignored as per the spec. Let's also ignore it if it's beyond range.
            continue;
        }
        ExtruderTrain& extruder = slice.scene.extruders[setting_extruder.extruder()];
        slice.scene.limit_to_extruder.emplace(setting_extruder.name(), &extruder);
    }

    // Load all mesh groups, meshes and their settings.
    private_data->object_count = 0;
    for (const cura::proto::ObjectList& mesh_group_message : slice_message->object_lists())
    {
        private_data->readMeshGroupMessage(mesh_group_message);
    }
    spdlog::debug("Done reading Slice message.");

    if (! slice.scene.mesh_groups.empty())
    {
        slice.compute();
        FffProcessor::getInstance()->finalize();
        flushGCode();
        sendPrintTimeMaterialEstimates();
        sendFinishedSlicing();
        slice.reset();
        private_data->slice_count++;
    }

    std::this_thread::sleep_for(std::chrono::milliseconds(250)); // Pause before checking again for a slice message.
}

} // namespace cura

#endif // ARCUS<|MERGE_RESOLUTION|>--- conflicted
+++ resolved
@@ -519,16 +519,8 @@
 #ifdef ENABLE_PLUGINS
     for (const auto& plugin : slice_message->engine_plugins())
     {
-<<<<<<< HEAD
-        if (plugin.has_address() && plugin.has_port())
-        {
-            const auto slot_id = static_cast<plugins::v0::SlotID>(plugin.id());
-            slots::instance().connect(slot_id, utils::createChannel({ plugin.address(), plugin.port() }));
-        }
-=======
         const auto slot_id = static_cast<plugins::v0::SlotID>(plugin.id());
         slots::instance().connect(slot_id, plugin.plugin_name(), plugin.plugin_version(), utils::createChannel({ plugin.address(), plugin.port() }));
->>>>>>> 4998bfc0
     }
 #endif // ENABLE_PLUGINS
 
