//Copyright (c) 2020 Ultimaker B.V.
//CuraEngine is released under the terms of the AGPLv3 or higher.

#include "ExtruderTrain.h"
#include "sliceDataStorage.h"
#include "WallsComputation.h"
#include "settings/types/Ratio.h"
#include "settings/EnumSettings.h"
#include "utils/polygonUtils.h"

// libArachne
<<<<<<< HEAD
#include "BeadingStrategy/DistributedBeadingStrategy.h" // TODO?: Might want to pull in the meta-strategies at some point.
#include "BeadingStrategy/NaiveBeadingStrategy.h" // TODO?: Might want to pull in the meta-strategies at some point.
#include "BeadingStrategy/CenterDeviationBeadingStrategy.h" // TODO?: Might want to pull in the meta-strategies at some point.
=======
#include "BeadingStrategy/LimitedDistributedBeadingStrategy.h" // TODO?: Might want to pull in the meta-strategies at some point.
>>>>>>> efabf222
#include "SkeletalTrapezoidation.h"
#include "BeadingStrategy/InwardDistributedBeadingStrategy.h"
#include "BeadingStrategy/BeadingStrategyFactory.h"

namespace cura {

WallsComputation::WallsComputation(const Settings& settings, const LayerIndex layer_nr)
: settings(settings)
, layer_nr(layer_nr)
{
}

/*
 * This function is executed in a parallel region based on layer_nr.
 * When modifying make sure any changes does not introduce data races.
 *
 * generateInsets only reads and writes data for the current layer
 */
void WallsComputation::generateInsets(SliceLayerPart* part)
{
    size_t inset_count = settings.get<size_t>("wall_line_count");
    const bool spiralize = settings.get<bool>("magic_spiralize");
    if (spiralize && layer_nr < LayerIndex(settings.get<size_t>("initial_bottom_layers")) && ((layer_nr % 2) + 2) % 2 == 1) //Add extra insets every 2 layers when spiralizing. This makes bottoms of cups watertight.
    {
        inset_count += 5;
    }
    if (settings.get<bool>("alternate_extra_perimeter"))
    {
        inset_count += ((layer_nr % 2) + 2) % 2;
    }

    if (inset_count == 0)
    {
        part->insets.push_back(part->outline);
        part->print_outline = part->outline;
        return;
    }

    const coord_t wall_0_inset = settings.get<coord_t>("wall_0_inset");
    coord_t line_width_0 = settings.get<coord_t>("wall_line_width_0");
    coord_t line_width_x = settings.get<coord_t>("wall_line_width_x");
    if (layer_nr == 0)
    {
        const ExtruderTrain& train_wall_0 = settings.get<ExtruderTrain&>("wall_0_extruder_nr");
        line_width_0 *= train_wall_0.settings.get<Ratio>("initial_layer_line_width_factor");
        const ExtruderTrain& train_wall_x = settings.get<ExtruderTrain&>("wall_x_extruder_nr");
        line_width_x *= train_wall_x.settings.get<Ratio>("initial_layer_line_width_factor");
    }

    const bool recompute_outline_based_on_outer_wall =
        settings.get<bool>("support_enable") &&
        !settings.get<bool>("fill_outline_gaps");
    for(size_t i = 0; i < inset_count; i++)
    {
        part->insets.push_back(Polygons());
        if (i == 0)
        {
            part->insets[0] = part->outline.offset(-line_width_0 / 2 - wall_0_inset);
        }
        else if (i == 1)
        {
            part->insets[1] = part->insets[0].offset(-line_width_0 / 2 + wall_0_inset - line_width_x / 2);
        }
        else
        {
            part->insets[i] = part->insets[i - 1].offset(-line_width_x);
        }

        const size_t inset_part_count = part->insets[i].size();
        constexpr size_t minimum_part_saving = 3; //Only try if the part has more pieces than the previous inset and saves at least this many parts.
        constexpr coord_t try_smaller = 10; //How many micrometres to inset with the try with a smaller inset.
        if (inset_part_count > minimum_part_saving + 1 && (i == 0 || (i > 0 && inset_part_count > part->insets[i - 1].size() + minimum_part_saving)))
        {
            //Try a different line thickness and see if this fits better, based on these criteria:
            // - There are fewer parts to the polygon (fits better in slim areas).
            // - The polygon area is largely unaffected.
            Polygons alternative_inset;
            if (i == 0)
            {
                alternative_inset = part->outline.offset(-(line_width_0 - try_smaller) / 2 - wall_0_inset);
            }
            else if (i == 1)
            {
                alternative_inset = part->insets[0].offset(-(line_width_0 - try_smaller) / 2 + wall_0_inset - line_width_x / 2);
            }
            else
            {
                alternative_inset = part->insets[i - 1].offset(-(line_width_x - try_smaller));
            }
            if (alternative_inset.size() < inset_part_count - minimum_part_saving) //Significantly fewer parts (saves more than 3 parts).
            {
                part->insets[i] = alternative_inset;
            }
        }

        //Finally optimize all the polygons. Every point removed saves time in the long run.
        part->insets[i].simplify();
        part->insets[i].removeDegenerateVerts();
        if (i == 0)
        {
            if (recompute_outline_based_on_outer_wall)
            {
                part->print_outline = part->insets[0].offset(line_width_0 / 2, ClipperLib::jtSquare);
            }
            else
            {
                part->print_outline = part->outline;
            }
        }
        if (part->insets[i].size() < 1)
        {
            part->insets.pop_back();
            break;
        }
    }

    // Call on libArachne:
    // TODO: Using line_width_0 here _even_ though it's also making the other walls! (that is, while line_width_x is adhered to when creating the area, it's ignored otherwise)

<<<<<<< HEAD

//    const coord_t line_width = line_width_0;
    const coord_t bead_width = layer_nr == 0 ? line_width_0 : line_width_x;
    coord_t *min_bead_width = nullptr, *min_feature_size = nullptr;
    int max_bead_count = 0;

    auto strategy_type       = settings.get<StrategyType>("beading_strategy_type");
    auto transition_length   = settings.get<coord_t>     ("transition_length");
    auto transitioning_angle = settings.get<AngleRadians>("transitioning_angle");

    if (settings.get<bool>("widening_beading_enabled"))
    {
        min_bead_width = new coord_t(settings.get<coord_t>("min_bead_width"));
        min_feature_size = new coord_t(settings.get<coord_t>("min_feature_size"));
    }
    if (settings.get<bool>("limited_beading_enabled"))
    {
        max_bead_count = settings.get<int>("max_bead_count");
    }

    Polygons tubeshape = part->outline.tubeShape(line_width_0 + line_width_x * (inset_count - 1), 0).offset(-10).offset(10);
    tubeshape.simplify(50, 50);
    tubeshape.removeColinearEdges(0.03);
    tubeshape.fixSelfIntersections();
    tubeshape.removeSmallAreas(INT2MM(bead_width/2) * INT2MM(bead_width/2), false); // TODO: complete guess as to when arachne starts breaking, but it doesn't function well when an area is really small apearantly?
    if (tubeshape.area() > 0)
    {
        const BeadingStrategy* beading_strat = BeadingStrategyFactory::makeStrategy(strategy_type, bead_width, transition_length, (float)transitioning_angle, min_bead_width, min_feature_size, max_bead_count); // TODO: deal with beading-strats & (their) magic parameters
        SkeletalTrapezoidation wall_maker(tubeshape, *beading_strat, beading_strat->transitioning_angle);

//        const DistributedBeadingStrategy beading_strat(line_width_0, line_width_0 * 2, 0.5);  // TODO: deal with beading-strats & (their) magic parameters
//        SkeletalTrapezoidation wall_maker(tubeshape, beading_strat, beading_strat.transitioning_angle);
=======
    constexpr float transitioning_angle = 0.5;
    constexpr coord_t epsilon_offset = 10;
    constexpr coord_t smallest_segment = 50;
    constexpr coord_t allowed_distance = 50;
    constexpr float max_colinear_angle = 0.03;  // Way too large   TODO: after we ironed out all the bugs, remove-colinear should go.

    const double small_area_length = INT2MM(line_width_0 / 2);
    const coord_t max_linewidth = line_width_0 * 2;

    Polygons prepared_outline = part->outline.offset(-epsilon_offset).offset(epsilon_offset);
    prepared_outline.simplify(smallest_segment, allowed_distance);
    prepared_outline.removeColinearEdges(max_colinear_angle);
    prepared_outline.fixSelfIntersections();
    prepared_outline.removeSmallAreas(small_area_length * small_area_length, false); // TODO: complete guess as to when arachne starts breaking, but it doesn't function well when an area is really small apearantly?
    if (prepared_outline.area() > 0)
    {
        const LimitedDistributedBeadingStrategy beading_strat(line_width_0, max_linewidth, inset_count * 2, transitioning_angle);  // TODO: deal with beading-strats & (their) magic parameters
        SkeletalTrapezoidation wall_maker(prepared_outline, beading_strat, beading_strat.transitioning_angle);
>>>>>>> efabf222
        wall_maker.generateToolpaths(part->wall_toolpaths);
    }
}

/*
 * This function is executed in a parallel region based on layer_nr.
 * When modifying make sure any changes does not introduce data races.
 *
 * generateInsets only reads and writes data for the current layer
 */
void WallsComputation::generateInsets(SliceLayer* layer)
{
    for(unsigned int partNr = 0; partNr < layer->parts.size(); partNr++)
    {
        generateInsets(&layer->parts[partNr]);
    }

    const bool remove_parts_with_no_insets = !settings.get<bool>("fill_outline_gaps");
    //Remove the parts which did not generate an inset. As these parts are too small to print,
    // and later code can now assume that there is always minimal 1 inset line.
    for (unsigned int part_idx = 0; part_idx < layer->parts.size(); part_idx++)
    {
        if (layer->parts[part_idx].insets.size() == 0 && remove_parts_with_no_insets)
        {
            if (part_idx != layer->parts.size() - 1)
            { // move existing part into part to be deleted
                layer->parts[part_idx] = std::move(layer->parts.back());
            }
            layer->parts.pop_back(); // always remove last element from array (is more efficient)
            part_idx -= 1; // check the part we just moved here
        }
    }
}

}//namespace cura<|MERGE_RESOLUTION|>--- conflicted
+++ resolved
@@ -9,15 +9,7 @@
 #include "utils/polygonUtils.h"
 
 // libArachne
-<<<<<<< HEAD
-#include "BeadingStrategy/DistributedBeadingStrategy.h" // TODO?: Might want to pull in the meta-strategies at some point.
-#include "BeadingStrategy/NaiveBeadingStrategy.h" // TODO?: Might want to pull in the meta-strategies at some point.
-#include "BeadingStrategy/CenterDeviationBeadingStrategy.h" // TODO?: Might want to pull in the meta-strategies at some point.
-=======
-#include "BeadingStrategy/LimitedDistributedBeadingStrategy.h" // TODO?: Might want to pull in the meta-strategies at some point.
->>>>>>> efabf222
 #include "SkeletalTrapezoidation.h"
-#include "BeadingStrategy/InwardDistributedBeadingStrategy.h"
 #include "BeadingStrategy/BeadingStrategyFactory.h"
 
 namespace cura {
@@ -133,19 +125,14 @@
     }
 
     // Call on libArachne:
-    // TODO: Using line_width_0 here _even_ though it's also making the other walls! (that is, while line_width_x is adhered to when creating the area, it's ignored otherwise)
 
-<<<<<<< HEAD
-
-//    const coord_t line_width = line_width_0;
     const coord_t bead_width = layer_nr == 0 ? line_width_0 : line_width_x;
-    coord_t *min_bead_width = nullptr, *min_feature_size = nullptr;
-    int max_bead_count = 0;
-
     auto strategy_type       = settings.get<StrategyType>("beading_strategy_type");
     auto transition_length   = settings.get<coord_t>     ("transition_length");
     auto transitioning_angle = settings.get<AngleRadians>("transitioning_angle");
 
+    coord_t *min_bead_width = nullptr, *min_feature_size = nullptr;
+    int max_bead_count = 0;
     if (settings.get<bool>("widening_beading_enabled"))
     {
         min_bead_width = new coord_t(settings.get<coord_t>("min_bead_width"));
@@ -156,27 +143,11 @@
         max_bead_count = settings.get<int>("max_bead_count");
     }
 
-    Polygons tubeshape = part->outline.tubeShape(line_width_0 + line_width_x * (inset_count - 1), 0).offset(-10).offset(10);
-    tubeshape.simplify(50, 50);
-    tubeshape.removeColinearEdges(0.03);
-    tubeshape.fixSelfIntersections();
-    tubeshape.removeSmallAreas(INT2MM(bead_width/2) * INT2MM(bead_width/2), false); // TODO: complete guess as to when arachne starts breaking, but it doesn't function well when an area is really small apearantly?
-    if (tubeshape.area() > 0)
-    {
-        const BeadingStrategy* beading_strat = BeadingStrategyFactory::makeStrategy(strategy_type, bead_width, transition_length, (float)transitioning_angle, min_bead_width, min_feature_size, max_bead_count); // TODO: deal with beading-strats & (their) magic parameters
-        SkeletalTrapezoidation wall_maker(tubeshape, *beading_strat, beading_strat->transitioning_angle);
-
-//        const DistributedBeadingStrategy beading_strat(line_width_0, line_width_0 * 2, 0.5);  // TODO: deal with beading-strats & (their) magic parameters
-//        SkeletalTrapezoidation wall_maker(tubeshape, beading_strat, beading_strat.transitioning_angle);
-=======
-    constexpr float transitioning_angle = 0.5;
     constexpr coord_t epsilon_offset = 10;
     constexpr coord_t smallest_segment = 50;
     constexpr coord_t allowed_distance = 50;
     constexpr float max_colinear_angle = 0.03;  // Way too large   TODO: after we ironed out all the bugs, remove-colinear should go.
-
     const double small_area_length = INT2MM(line_width_0 / 2);
-    const coord_t max_linewidth = line_width_0 * 2;
 
     Polygons prepared_outline = part->outline.offset(-epsilon_offset).offset(epsilon_offset);
     prepared_outline.simplify(smallest_segment, allowed_distance);
@@ -185,9 +156,8 @@
     prepared_outline.removeSmallAreas(small_area_length * small_area_length, false); // TODO: complete guess as to when arachne starts breaking, but it doesn't function well when an area is really small apearantly?
     if (prepared_outline.area() > 0)
     {
-        const LimitedDistributedBeadingStrategy beading_strat(line_width_0, max_linewidth, inset_count * 2, transitioning_angle);  // TODO: deal with beading-strats & (their) magic parameters
-        SkeletalTrapezoidation wall_maker(prepared_outline, beading_strat, beading_strat.transitioning_angle);
->>>>>>> efabf222
+        const BeadingStrategy* beading_strat = BeadingStrategyFactory::makeStrategy(strategy_type, line_width_0, transition_length, (float)transitioning_angle, min_bead_width, min_feature_size, max_bead_count); // TODO: deal with beading-strats & (their) magic parameters
+        SkeletalTrapezoidation wall_maker(prepared_outline, *beading_strat, beading_strat->transitioning_angle);
         wall_maker.generateToolpaths(part->wall_toolpaths);
     }
 }
