--- conflicted
+++ resolved
@@ -7,18 +7,7 @@
 #include <forward_list>
 #include <unordered_set>
 
-<<<<<<< HEAD
-=======
-#include <memory>
-#include <vector>
-#include <utility>
-#include <unordered_map>
-
-#include "sliceDataStorage.h"
-#include "settings/types/LayerIndex.h"
-
-
->>>>>>> 62b9aab8
+
 namespace cura
 {
 /*!
