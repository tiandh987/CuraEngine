--- conflicted
+++ resolved
@@ -49,19 +49,11 @@
 
 const VariableWidthPaths& WallToolPaths::generate()
 {
-<<<<<<< HEAD
-    constexpr coord_t smallest_segment = 50;
-    constexpr coord_t allowed_distance = 50;
-    constexpr coord_t epsilon_offset = (allowed_distance / 2) - 1;
-    const AngleRadians transitioning_angle = settings.get<AngleRadians>("wall_transition_angle");
-    constexpr coord_t discretization_step_size = MM2INT(0.8);
-=======
     const coord_t smallest_segment = settings.get<coord_t>("meshfix_maximum_resolution");
     const coord_t allowed_distance = settings.get<coord_t>("meshfix_maximum_deviation");
     const coord_t epsilon_offset = (allowed_distance / 2) - 1;
-    constexpr float transitioning_angle = 0.5;
-    constexpr coord_t discretization_step_size = 200;
->>>>>>> cffb32d9
+    const AngleRadians transitioning_angle = settings.get<AngleRadians>("wall_transition_angle");
+    constexpr coord_t discretization_step_size = MM2INT(0.8);
 
     // Simplify outline for boost::voronoi consumption. Absolutely no self intersections or near-self intersections allowed:
     // TODO: Open question: Does this indeed fix all (or all-but-one-in-a-million) cases for manifold but otherwise possibly complex polygons?
