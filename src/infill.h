--- conflicted
+++ resolved
@@ -117,11 +117,7 @@
      * \param settings [in] A settings storage to use for generating variable-width walls.
      * \return The inner contour of the wall toolpaths
      */
-<<<<<<< HEAD
-    static Polygons generateWalltoolpaths(VariableWidthPaths& toolpaths, Polygons& outer_contour, const size_t wall_line_count, const coord_t line_width, const coord_t infill_overlap, const Settings& settings);
-=======
     static Polygons generateWallToolPaths(VariableWidthPaths& toolpaths, Polygons& outer_contour, const size_t wall_line_count, const coord_t line_width, const coord_t infill_overlap, const Settings& settings);
->>>>>>> fa43e84f
 private:
     /*!
      * Generate the infill pattern without the infill_multiplier functionality
