--- conflicted
+++ resolved
@@ -7,161 +7,6 @@
 #include "settings.h"
 #include "settingRegistry.h"
 
-<<<<<<< HEAD
-#define LTRIM_STRING(s) do { while(((s).length() > 0) && isspace((s)[0])) { (s).erase(0, 1); } } while(0)
-#define RTRIM_STRING(s) do { while(((s).length() > 0) && isspace((s)[(s).length() - 1])) { (s).erase((s).length() - 1); } } while(0)
-#define TRIM_STRING(s) do { LTRIM_STRING(s); RTRIM_STRING(s); } while(0)
-#define STRINGIFY(_s) #_s
-#define SETTING(name, default) do { _index.push_back(_ConfigSettingIndex(STRINGIFY(name), &name)); name = (default); } while(0)
-#define SETTING2(name, altname, default) do { _index.push_back(_ConfigSettingIndex(STRINGIFY(name), &name)); _index.push_back(_ConfigSettingIndex(STRINGIFY(altname), &name)); name = (default); } while(0)
-
-ConfigSettings *ConfigSettings::config = NULL;
-
-ConfigSettings::ConfigSettings()
-{
-    config = this;
-    SETTING(layerThickness, 100);
-    SETTING(initialLayerThickness, 300);
-    SETTING(filamentDiameter, 2890);
-    SETTING(filamentFlow, 100);
-    SETTING(layer0extrusionWidth, 600);
-    SETTING(extrusionWidth, 400);
-    SETTING(insetCount, 2);
-    SETTING(downSkinCount, 6);
-    SETTING(upSkinCount, 6);
-    SETTING(skirtDistance, 6000);
-    SETTING(skirtLineCount, 1);
-    SETTING(skirtMinLength, 0);
-
-    SETTING(initialSpeedupLayers, 4);
-    SETTING(initialLayerSpeed, 20);
-    SETTING(printSpeed, 50);
-    SETTING(inset0Speed, 50);
-    SETTING(insetXSpeed, 50);
-    SETTING(moveSpeed, 150);
-    SETTING(fanFullOnLayerNr, 2);
-
-    SETTING(sparseInfillLineDistance, 100 * extrusionWidth / 20);
-    SETTING(infillOverlap, 15);
-    SETTING(infillSpeed, 50);
-    SETTING(infillPattern, INFILL_AUTOMATIC);
-    SETTING(skinSpeed, 50);
-    SETTING(perimeterBeforeInfill, 0);
-
-    SETTING(supportType, SUPPORT_TYPE_GRID);
-    SETTING(supportAngle, -1);
-    SETTING(supportEverywhere, 0);
-    SETTING(supportLineDistance, sparseInfillLineDistance);
-    SETTING(supportXYDistance, 700);
-    SETTING(supportZDistance, 150);
-    SETTING(supportExtruder, -1);
-
-    SETTING(retractionAmount, 4500);
-    SETTING(retractionAmountPrime, 0);
-    SETTING(retractionSpeed, 45);
-    SETTING(retractionAmountExtruderSwitch, 14500);
-    SETTING(retractionMinimalDistance, 1500);
-    SETTING(minimalExtrusionBeforeRetraction, 100);
-    SETTING(retractionZHop, 0);
-
-    SETTING(enableCombing, COMBING_ALL);
-    SETTING(enableOozeShield, 0);
-    SETTING(wipeTowerSize, 0);
-    SETTING(multiVolumeOverlap, 0);
-    SETTING2(objectPosition.X, posx, 102500);
-    SETTING2(objectPosition.Y, posy, 102500);
-    SETTING(objectSink, 0);
-    SETTING(autoCenter, 1);
-
-    SETTING(raftMargin, 5000);
-    SETTING(raftLineSpacing, 1000);
-    SETTING(raftBaseThickness, 0);
-    SETTING(raftBaseLinewidth, 0);
-    SETTING(raftInterfaceThickness, 0);
-    SETTING(raftInterfaceLinewidth, 0);
-    SETTING(raftInterfaceLineSpacing, 0);
-    SETTING(raftAirGap, 0);
-    SETTING(raftAirGapLayer0, 0);
-    SETTING(raftBaseSpeed, 0);
-    SETTING(raftFanSpeed, 0);
-    SETTING(raftSurfaceThickness, 0);
-    SETTING(raftSurfaceLinewidth, 0);
-    SETTING(raftSurfaceLineSpacing, 0);
-    SETTING(raftSurfaceLayers, 0);
-    SETTING(raftSurfaceSpeed, 0);
-
-    SETTING(minimalLayerTime, 5);
-    SETTING(minimalFeedrate, 10);
-    SETTING(coolHeadLift, 0);
-    SETTING(fanSpeedMin, 100);
-    SETTING(fanSpeedMax, 100);
-
-    SETTING(fixHorrible, 0);
-    SETTING(spiralizeMode, 0);
-    SETTING(simpleMode, 0);
-    SETTING(gcodeFlavor, GCODE_FLAVOR_REPRAP);
-
-    memset(extruderOffset, 0, sizeof(extruderOffset));
-    SETTING(extruderOffset[0].X, 0); // No one says that extruder 0 can not have an offset!
-    SETTING(extruderOffset[0].Y, 0);
-    SETTING(extruderOffset[1].X, 0);
-    SETTING(extruderOffset[1].Y, 0);
-    SETTING(extruderOffset[2].X, 0);
-    SETTING(extruderOffset[2].Y, 0);
-    SETTING(extruderOffset[3].X, 0);
-    SETTING(extruderOffset[3].Y, 0);
-    SETTING(extruderOffset[4].X, 0);
-    SETTING(extruderOffset[4].Y, 0);
-    SETTING(extruderOffset[5].X, 0);
-    SETTING(extruderOffset[5].Y, 0);
-    SETTING(extruderOffset[6].X, 0);
-    SETTING(extruderOffset[6].Y, 0);
-    SETTING(extruderOffset[7].X, 0);
-    SETTING(extruderOffset[7].Y, 0);
-    SETTING(extruderOffset[8].X, 0);
-    SETTING(extruderOffset[8].Y, 0);
-    SETTING(extruderOffset[9].X, 0);
-    SETTING(extruderOffset[9].Y, 0);
-    SETTING(extruderOffset[10].X, 0);
-    SETTING(extruderOffset[10].Y, 0);
-    SETTING(extruderOffset[11].X, 0);
-    SETTING(extruderOffset[11].Y, 0);
-    SETTING(extruderOffset[12].X, 0);
-    SETTING(extruderOffset[12].Y, 0);
-    SETTING(extruderOffset[13].X, 0);
-    SETTING(extruderOffset[13].Y, 0);
-    SETTING(extruderOffset[14].X, 0);
-    SETTING(extruderOffset[14].Y, 0);
-    SETTING(extruderOffset[15].X, 0);
-    SETTING(extruderOffset[15].Y, 0);
-
-    startCode =
-        "M109 S210     ;Heatup to 210C\n"
-        "G21           ;metric values\n"
-        "G90           ;absolute positioning\n"
-        "G28           ;Home\n"
-        "G1 Z15.0 F300 ;move the platform down 15mm\n"
-        "G92 E0        ;zero the extruded length\n"
-        "G1 F200 E5    ;extrude 5mm of feed stock\n"
-        "G92 E0        ;zero the extruded length again\n";
-    endCode =
-        "M104 S0                     ;extruder heater off\n"
-        "M140 S0                     ;heated bed heater off (if you have it)\n"
-        "G91                            ;relative positioning\n"
-        "G1 E-1 F300                    ;retract the filament a bit before lifting the nozzle, to release some of the pressure\n"
-        "G1 Z+0.5 E-5 X-20 Y-20 F9000   ;move Z up a bit and retract filament even more\n"
-        "G28 X0 Y0                      ;move X/Y to min endstops, so the head is out of the way\n"
-        "M84                         ;steppers off\n"
-        "G90                         ;absolute positioning\n";
-}
-
-#undef STRINGIFY
-#undef SETTING
-
-bool ConfigSettings::setSetting(const char* key, const char* value)
-{
-    for(unsigned int n=0; n < _index.size(); n++)
-=======
 //c++11 no longer defines M_PI, so add our own constant.
 #ifndef M_PI
 #define M_PI 3.14159265358979323846
@@ -180,7 +25,6 @@
 void SettingsBase::setSetting(std::string key, std::string value)
 {
     if (SettingRegistry::getInstance()->settingExists(key))
->>>>>>> 9f36330f
     {
         setting_values[key] = value;
     }
@@ -229,91 +73,6 @@
     return false;
 }
 
-<<<<<<< HEAD
-bool ConfigSettings::readSettings(void) {
-    return readSettings(DEFAULT_CONFIG_PATH);
-}
-
-bool ConfigSettings::readSettings(const char* path) {
-    std::ifstream config(path);
-    std::string line;
-    size_t line_number = 0;
-
-    if(!config.good()) return false;
-
-    while(config.good()) {
-        bool multilineContent = false;
-        size_t pos = std::string::npos;
-        std::getline(config, line);
-        line_number += 1;
-
-        // De-comment and trim, skipping anything that shows up empty
-        pos = line.find_first_of('#');
-        if(pos != std::string::npos) line.erase(pos);
-        TRIM_STRING(line);
-        if(line.length() == 0) continue;
-
-        // Split into key = val
-        std::string key(""), val("");
-        pos = line.find_first_of('=');
-        if(pos != std::string::npos && line.length() > (pos + 1)) {
-            key = line.substr(0, pos);
-            val = line.substr(pos + 1);
-            TRIM_STRING(key);
-            TRIM_STRING(val);
-        }
-
-        // Are we about to read a multiline string?
-        if(val == CONFIG_MULTILINE_SEPARATOR) {
-            val = "";
-            multilineContent = true;
-            bool done_multiline = false;
-
-            while(config.good() && !done_multiline) {
-                std::getline(config, line);
-                line_number += 1;
-
-                // We RTRIM the line for two reasons:
-                //
-                // 1) Make sure that a direct == comparison with '"""' works without
-                //    worrying about trailing space.
-                // 2) Nobody likes trailing whitespace anyway
-                RTRIM_STRING(line);
-
-                // Either accumuliate or terminate
-                if(line == CONFIG_MULTILINE_SEPARATOR) {
-                    done_multiline = true;
-                    // Make sure we don't add an extra trailing newline
-                    // to the parsed value
-                    RTRIM_STRING(val);
-                }
-                else {
-                    line += "\n";
-                    val += line;
-                }
-            }
-
-            // If we drop out but didn't finish reading, something failed
-            if(!done_multiline) {
-                cura::logError("Config(%s):L%zd: Failed while reading multiline string.\n", path, line_number);
-                return false;
-            }
-
-        }
-
-        // Fail if we don't get a key and val
-        if(key.length() == 0 || (val.length() == 0 && !multilineContent)) {
-            cura::logError("Config(%s): Line %zd: No key value pair found\n", path, line_number);
-            return false;
-        }
-
-        // Set a config setting for the current K=V
-        if(!setSetting(key.c_str(), val.c_str())) {
-            cura::logError("Config(%s):L%zd: Failed to set '%s' to '%s'\n", path, line_number, key.c_str(), val.c_str());
-            return false;
-        }
-    }
-=======
 int SettingsBase::getSettingAsIndex(std::string key)
 {
     std::string value = getSettingString(key);
@@ -331,7 +90,6 @@
     std::string value = getSettingString(key);
     return atof(value.c_str()) * 1000.0;
 }
->>>>>>> 9f36330f
 
 double SettingsBase::getSettingInAngleRadians(std::string key)
 {
