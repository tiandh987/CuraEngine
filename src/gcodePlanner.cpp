#include <cstring>
#include "gcodePlanner.h"
#include "pathOrderOptimizer.h"
#include "sliceDataStorage.h"
#include "utils/polygonUtils.h"
#include "MergeInfillLines.h"

namespace cura {

TimeMaterialEstimates TimeMaterialEstimates::operator-(const TimeMaterialEstimates& other)
{
    return TimeMaterialEstimates(extrude_time - other.extrude_time,unretracted_travel_time - other.unretracted_travel_time,retracted_travel_time - other.retracted_travel_time,material - other.material);
}

TimeMaterialEstimates& TimeMaterialEstimates::operator-=(const TimeMaterialEstimates& other)
{
    extrude_time -= other.extrude_time;
    unretracted_travel_time -= other.unretracted_travel_time;
    retracted_travel_time -= other.retracted_travel_time;
    material -= other.material;
    return *this;
}

ExtruderPlan::ExtruderPlan(int extruder, Point start_position, int layer_nr, int layer_thickness, FanSpeedLayerTimeSettings& fan_speed_layer_time_settings, const RetractionConfig& retraction_config)
: extruder(extruder)
, required_temp(-1)
, start_position(start_position)
, layer_nr(layer_nr)
, layer_thickness(layer_thickness)
, fan_speed_layer_time_settings(fan_speed_layer_time_settings)
, retraction_config(retraction_config)
, extrudeSpeedFactor(1.0)
, travelSpeedFactor(1.0)
, extraTime(0.0)
, totalPrintTime(0)
{
}

void ExtruderPlan::setExtrudeSpeedFactor(double speedFactor)
{
    this->extrudeSpeedFactor = speedFactor;
}
double ExtruderPlan::getExtrudeSpeedFactor()
{
    return this->extrudeSpeedFactor;
}
void ExtruderPlan::setTravelSpeedFactor(double speedFactor)
{
    if (speedFactor < 1) speedFactor = 1.0;
    this->travelSpeedFactor = speedFactor;
}
double ExtruderPlan::getTravelSpeedFactor()
{
    return this->travelSpeedFactor;
}

void ExtruderPlan::setFanSpeed(double _fan_speed)
{
    fan_speed = _fan_speed;
}
double ExtruderPlan::getFanSpeed()
{
    return fan_speed;
}


GCodePath* GCodePlanner::getLatestPathWithConfig(GCodePathConfig* config, SpaceFillType space_fill_type, float flow, bool spiralize)
{
    std::vector<GCodePath>& paths = extruder_plans.back().paths;
    if (paths.size() > 0 && paths.back().config == config && !paths.back().done && paths.back().flow == flow) // spiralize can only change when a travel path is in between
        return &paths.back();
    paths.emplace_back();
    GCodePath* ret = &paths.back();
    ret->retract = false;
    ret->perform_z_hop = false;
    ret->config = config;
    ret->done = false;
    ret->flow = flow;
    ret->spiralize = spiralize;
    ret->space_fill_type = space_fill_type;
    return ret;
}

void GCodePlanner::forceNewPathStart()
{
    std::vector<GCodePath>& paths = extruder_plans.back().paths;
    if (paths.size() > 0)
        paths[paths.size()-1].done = true;
}

GCodePlanner::GCodePlanner(SliceDataStorage& storage, unsigned int layer_nr, int z, int layer_thickness, Point last_position, int current_extruder, bool is_inside_mesh, std::vector<FanSpeedLayerTimeSettings>& fan_speed_layer_time_settings_per_extruder, CombingMode combing_mode, int64_t comb_boundary_offset, bool travel_avoid_other_parts, int64_t travel_avoid_distance)
: storage(storage)
, layer_nr(layer_nr)
, z(z)
, layer_thickness(layer_thickness)
, start_position(last_position)
, lastPosition(last_position)
, last_extruder_previous_layer(current_extruder)
, last_planned_extruder_setting_base(storage.meshgroup->getExtruderTrain(current_extruder))
, comb_boundary_inside(computeCombBoundaryInside(combing_mode))
, fan_speed_layer_time_settings_per_extruder(fan_speed_layer_time_settings_per_extruder)
{
    extruder_plans.reserve(storage.meshgroup->getExtruderCount());
    extruder_plans.emplace_back(current_extruder, start_position, layer_nr, layer_thickness, fan_speed_layer_time_settings_per_extruder[current_extruder], storage.retraction_config_per_extruder[current_extruder]);
    comb = nullptr;
    was_inside = is_inside_mesh; 
    is_inside = false; // assumes the next move will not be to inside a layer part (overwritten just before going into a layer part)
    if (combing_mode != CombingMode::OFF)
    {
        comb = new Comb(storage, layer_nr, comb_boundary_inside, comb_boundary_offset, travel_avoid_other_parts, travel_avoid_distance);
    }
    else
        comb = nullptr;
}

GCodePlanner::~GCodePlanner()
{
    if (comb)
        delete comb;
}

SettingsBaseVirtual* GCodePlanner::getLastPlannedExtruderTrainSettings()
{
    return last_planned_extruder_setting_base;
}


Polygons GCodePlanner::computeCombBoundaryInside(CombingMode combing_mode)
{
    if (combing_mode == CombingMode::OFF)
    {
        return Polygons();
    }
    if (layer_nr < 0)
    { // when a raft is present
        if (combing_mode == CombingMode::NO_SKIN)
        {
            return Polygons();
        }
        else
        {
            return storage.raftOutline.offset(MM2INT(0.1));
        }
    }
    else 
    {
        Polygons comb_boundary;
        for (SliceMeshStorage& mesh : storage.meshes)
        {
            SliceLayer& layer = mesh.layers[layer_nr];
            if (mesh.getSettingAsCombingMode("retraction_combing") == CombingMode::NO_SKIN)
            {
                for (SliceLayerPart& part : layer.parts)
                {
                    comb_boundary.add(part.infill_area);
                }
            }
            else
            {
                if (mesh.getSettingBoolean("infill_mesh"))
                {
                    continue;
                }
                layer.getSecondOrInnermostWalls(comb_boundary);
            }
        }
        return comb_boundary;
    }
}

void GCodePlanner::setIsInside(bool _is_inside)
{
    is_inside = _is_inside;
}

bool GCodePlanner::setExtruder(int extruder)
{
    if (extruder == getExtruder())
    {
        return false;
    }
    setIsInside(false);
    { // handle end position of the prev extruder
        SettingsBaseVirtual* train = getLastPlannedExtruderTrainSettings();
        bool end_pos_absolute = train->getSettingBoolean("machine_extruder_end_pos_abs");
        Point end_pos(train->getSettingInMicrons("machine_extruder_end_pos_x"), train->getSettingInMicrons("machine_extruder_end_pos_y"));
        if (!end_pos_absolute)
        {
            end_pos += lastPosition;
        }
        else 
        {
            Point extruder_offset(train->getSettingInMicrons("machine_nozzle_offset_x"), train->getSettingInMicrons("machine_nozzle_offset_y"));
            end_pos += extruder_offset; // absolute end pos is given as a head position
        }
        addTravel(end_pos); //  + extruder_offset cause it 
    }
    if (extruder_plans.back().paths.empty() && extruder_plans.back().inserts.empty())
    { // first extruder plan in a layer might be empty, cause it is made with the last extruder planned in the previous layer
        extruder_plans.back().extruder = extruder;
    }
    else 
    {
        extruder_plans.emplace_back(extruder, lastPosition, layer_nr, layer_thickness, fan_speed_layer_time_settings_per_extruder[extruder], storage.retraction_config_per_extruder[extruder]);
    }
    last_planned_extruder_setting_base = storage.meshgroup->getExtruderTrain(extruder);

//     forceNewPathStart(); // automatic by the fact that we start a new ExtruderPlan

    { // handle starting pos of the new extruder
        SettingsBaseVirtual* train = getLastPlannedExtruderTrainSettings();
        bool start_pos_absolute = train->getSettingBoolean("machine_extruder_start_pos_abs");
        Point start_pos(train->getSettingInMicrons("machine_extruder_start_pos_x"), train->getSettingInMicrons("machine_extruder_start_pos_y"));
        if (!start_pos_absolute)
        {
            start_pos += lastPosition;
        }
        else 
        {
            Point extruder_offset(train->getSettingInMicrons("machine_nozzle_offset_x"), train->getSettingInMicrons("machine_nozzle_offset_y"));
            start_pos += extruder_offset; // absolute start pos is given as a head position
        }
        lastPosition = start_pos;
    }
    return true;
}

void GCodePlanner::moveInsideCombBoundary(int distance)
{
    int max_dist2 = MM2INT(2.0) * MM2INT(2.0); // if we are further than this distance, we conclude we are not inside even though we thought we were.
    // this function is to be used to move from the boudary of a part to inside the part
    Point p = lastPosition; // copy, since we are going to move p
    if (PolygonUtils::moveInside(comb_boundary_inside, p, distance, max_dist2) != NO_INDEX)
    {
        //Move inside again, so we move out of tight 90deg corners
        PolygonUtils::moveInside(comb_boundary_inside, p, distance, max_dist2);
        if (comb_boundary_inside.inside(p))
        {
            addTravel_simple(p);
            //Make sure the that any retraction happens after this move, not before it by starting a new move path.
            forceNewPathStart();
        }
    }
}

void GCodePlanner::addTravel(Point p)
{
    GCodePath* path = nullptr;
    GCodePathConfig& travel_config = storage.travel_config_per_extruder[getExtruder()];
    RetractionConfig& retraction_config = storage.retraction_config_per_extruder[getExtruder()];
    
    bool combed = false;

    SettingsBaseVirtual* extr = getLastPlannedExtruderTrainSettings();

    const bool perform_z_hops = extr->getSettingBoolean("retraction_hop_enabled");

    const bool is_first_travel_of_extruder_after_switch = extruder_plans.back().paths.size() == 0 && (extruder_plans.size() > 1 || last_extruder_previous_layer != getExtruder());
    const bool bypass_combing = is_first_travel_of_extruder_after_switch && extr->getSettingBoolean("retraction_hop_after_extruder_switch");

    if (comb != nullptr && !bypass_combing && lastPosition != no_point)
    {
        const bool perform_z_hops_only_when_collides = extr->getSettingBoolean("retraction_hop_only_when_collides");

        CombPaths combPaths;
        bool via_outside_makes_combing_fail = perform_z_hops && !perform_z_hops_only_when_collides;
        bool fail_on_unavoidable_obstacles = perform_z_hops && perform_z_hops_only_when_collides;
        combed = comb->calc(lastPosition, p, combPaths, was_inside, is_inside, retraction_config.retraction_min_travel_distance, via_outside_makes_combing_fail, fail_on_unavoidable_obstacles);
        if (combed)
        {
            bool retract = combPaths.size() > 1;
            if (!retract)
            { // check whether we want to retract
                if (combPaths.throughAir)
                {
                    retract = true;
                }
                else
                {
                    for (CombPath& combPath : combPaths)
                    { // retract when path moves through a boundary
                        if (combPath.cross_boundary)
                        {
                            retract = true;
                            break;
                        }
                    }
                }
                if (combPaths.size() == 1)
                {
                    CombPath path = combPaths[0];
                    if (combPaths.throughAir && !path.cross_boundary && path.size() == 2 && path[0] == lastPosition && path[1] == p)
                    { // limit the retractions from support to support, which didn't cross anything
                        retract = false;
                    }
                }
            }

            for (CombPath& combPath : combPaths)
            { // add all comb paths (don't do anything special for paths which are moving through air)
                if (combPath.size() == 0)
                {
                    continue;
                }
                path = getLatestPathWithConfig(&travel_config, SpaceFillType::None);
                path->retract = retract;
                // don't perform a z-hop
                for (Point& combPoint : combPath)
                {
                    path->points.push_back(combPoint);
                }
                lastPosition = combPath.back();
            }
        }
    }
    
    if (!combed) {
        // no combing? always retract!
        if (!shorterThen(lastPosition - p, retraction_config.retraction_min_travel_distance))
        {
            if (was_inside) // when the previous location was from printing something which is considered inside (not support or prime tower etc)
            {               // then move inside the printed part, so that we don't ooze on the outer wall while retraction, but on the inside of the print.
                assert (extr != nullptr);
                moveInsideCombBoundary(extr->getSettingInMicrons((extr->getSettingAsCount("wall_line_count") > 1) ? "wall_line_width_x" : "wall_line_width_0") * 1);
            }
            path = getLatestPathWithConfig(&travel_config, SpaceFillType::None);
            path->retract = true;
            path->perform_z_hop = perform_z_hops;
        }
    }

    addTravel_simple(p, path);
    was_inside = is_inside;
}

void GCodePlanner::addTravel_simple(Point p, GCodePath* path)
{
    if (path == nullptr)
    {
        path = getLatestPathWithConfig(&storage.travel_config_per_extruder[getExtruder()], SpaceFillType::None);
    }
    path->points.push_back(p);
    lastPosition = p;
}


void GCodePlanner::addExtrusionMove(Point p, GCodePathConfig* config, SpaceFillType space_fill_type, float flow, bool spiralize)
{
    getLatestPathWithConfig(config, space_fill_type, flow, spiralize)->points.push_back(p);
    lastPosition = p;
}

void GCodePlanner::addPolygon(PolygonRef polygon, int startIdx, GCodePathConfig* config, WallOverlapComputation* wall_overlap_computation, bool spiralize)
{
    Point p0 = polygon[startIdx];
    addTravel(p0);
    for(unsigned int i=1; i<polygon.size(); i++)
    {
        Point p1 = polygon[(startIdx + i) % polygon.size()];
        float flow = (wall_overlap_computation)? wall_overlap_computation->getFlow(p0, p1) : 1.0;
        addExtrusionMove(p1, config, SpaceFillType::Polygons, flow, spiralize);
        p0 = p1;
    }
    if (polygon.size() > 2)
    {
        Point& p1 = polygon[startIdx];
        float flow = (wall_overlap_computation)? wall_overlap_computation->getFlow(p0, p1) : 1.0;
        addExtrusionMove(p1, config, SpaceFillType::Polygons, flow, spiralize);
    }
    else 
    {
        logWarning("WARNING: line added as polygon! (gcodePlanner)\n");
    }
}

void GCodePlanner::addPolygonsByOptimizer(Polygons& polygons, GCodePathConfig* config, WallOverlapComputation* wall_overlap_computation, EZSeamType z_seam_type, bool spiralize)
{
    if (polygons.size() == 0)
    {
        return;
    }
    PathOrderOptimizer orderOptimizer(lastPosition, z_seam_type);
    for (unsigned int poly_idx = 0; poly_idx < polygons.size(); poly_idx++)
    {
        orderOptimizer.addPolygon(polygons[poly_idx]);
    }
    orderOptimizer.optimize();
    for (unsigned int poly_idx : orderOptimizer.polyOrder)
    {
        addPolygon(polygons[poly_idx], orderOptimizer.polyStart[poly_idx], config, wall_overlap_computation, spiralize);
    }
}
void GCodePlanner::addLinesByOptimizer(Polygons& polygons, GCodePathConfig* config, SpaceFillType space_fill_type, int wipe_dist)
{
    LineOrderOptimizer orderOptimizer(lastPosition);
    for (unsigned int line_idx = 0; line_idx < polygons.size(); line_idx++)
    {
        orderOptimizer.addPolygon(polygons[line_idx]);
    }
    orderOptimizer.optimize();
    for (int poly_idx : orderOptimizer.polyOrder)
    {
        PolygonRef polygon = polygons[poly_idx];
        int start = orderOptimizer.polyStart[poly_idx];
        int end = 1 - start;
        Point& p0 = polygon[start];
        addTravel(p0);
        Point& p1 = polygon[end];
        addExtrusionMove(p1, config, space_fill_type);
        if (wipe_dist != 0)
        {
            int line_width = config->getLineWidth();
            if (vSize2(p1-p0) > line_width * line_width * 4)
            { // otherwise line will get optimized by combining multiple into a single extrusion move
                addExtrusionMove(p1 + normal(p1-p0, wipe_dist), config, space_fill_type, 0.0);
            }
        }
    }
}


void ExtruderPlan::forceMinimalLayerTime(double minTime, double minimalSpeed, double travelTime, double extrudeTime)
{
    double totalTime = travelTime + extrudeTime; 
    if (totalTime < minTime && extrudeTime > 0.0)
    {
        double minExtrudeTime = minTime - travelTime;
        if (minExtrudeTime < 1)
            minExtrudeTime = 1;
        double factor = extrudeTime / minExtrudeTime;
        for (GCodePath& path : paths)
        {
            if (path.isTravelPath())
                continue;
            double speed = path.config->getSpeed() * factor;
            if (speed < minimalSpeed)
                factor = minimalSpeed / path.config->getSpeed();
        }

        //Only slow down for the minimal time if that will be slower.
        assert(getExtrudeSpeedFactor() == 1.0); // The extrude speed factor is assumed not to be changed yet
        if (factor < 1.0)
        {
            setExtrudeSpeedFactor(factor);
        }
        else 
        {
            factor = 1.0;
        }
        
        double inv_factor = 1.0 / factor; // cause multiplication is faster than division
        
        // Adjust stored naive time estimates
        estimates.extrude_time *= inv_factor;
        for (GCodePath& path : paths)
        {
            path.estimates.extrude_time *= inv_factor;
        }

        if (minTime - (extrudeTime * inv_factor) - travelTime > 0.1)
        {
            this->extraTime = minTime - (extrudeTime * inv_factor) - travelTime;
        }
        this->totalPrintTime = (extrudeTime * inv_factor) + travelTime;
    }
}
TimeMaterialEstimates ExtruderPlan::computeNaiveTimeEstimates()
{
    TimeMaterialEstimates ret;
    Point p0 = start_position;

    bool was_retracted = false; // wrong assumption; won't matter that much. (TODO)
    for (GCodePath& path : paths)
    {
        bool is_extrusion_path = false;
        double* path_time_estimate;
        double& material_estimate = path.estimates.material;
        if (!path.isTravelPath())
        {
            is_extrusion_path = true;
            path_time_estimate = &path.estimates.extrude_time;
        }
        else 
        {
            if (path.retract)
            {
                path_time_estimate = &path.estimates.retracted_travel_time;
            }
            else 
            {
                path_time_estimate = &path.estimates.unretracted_travel_time;
            }
            if (path.retract != was_retracted)
            { // handle retraction times
                double retract_unretract_time;
                if (path.retract)
                {
                    retract_unretract_time = retraction_config.distance / retraction_config.speed;
                }
                else 
                {
                    retract_unretract_time = retraction_config.distance / retraction_config.primeSpeed;
                }
                path.estimates.retracted_travel_time += 0.5 * retract_unretract_time;
                path.estimates.unretracted_travel_time += 0.5 * retract_unretract_time;
            }
        }
        for(Point& p1 : path.points)
        {
            double length = vSizeMM(p0 - p1);
            if (is_extrusion_path)
            {
                material_estimate += length * INT2MM(layer_thickness) * INT2MM(path.config->getLineWidth());
            }
            double thisTime = length / path.config->getSpeed();
            *path_time_estimate += thisTime;
            p0 = p1;
        }
        estimates += path.estimates;
    }
    return estimates;
}

void ExtruderPlan::processFanSpeedAndMinimalLayerTime(bool force_minimal_layer_time)
{
    FanSpeedLayerTimeSettings& fsml = fan_speed_layer_time_settings;
    TimeMaterialEstimates estimates = computeNaiveTimeEstimates();
    totalPrintTime = estimates.getTotalTime();
    if (force_minimal_layer_time)
    {
        forceMinimalLayerTime(fsml.cool_min_layer_time, fsml.cool_min_speed, estimates.getTravelTime(), estimates.getExtrudeTime());
    }

    /*
                   min layer time
                   :
                   :  min layer time fan speed min
                |  :  :
      ^    max..|__:  :
                |  \  :
     fan        |   \ :
    speed  min..|... \:___________
                |________________
                  layer time >


    */
    // interpolate fan speed (for cool_fan_full_layer and for cool_min_layer_time_fan_speed_max)
    fan_speed = fsml.cool_fan_speed_min;
    double totalLayerTime = estimates.unretracted_travel_time + estimates.extrude_time;
    if (force_minimal_layer_time && totalLayerTime < fsml.cool_min_layer_time)
    {
        fan_speed = fsml.cool_fan_speed_max;
    }
    else if (force_minimal_layer_time && totalLayerTime < fsml.cool_min_layer_time_fan_speed_max)
    { 
        // when forceMinimalLayerTime didn't change the extrusionSpeedFactor, we adjust the fan speed
        double fan_speed_diff = fsml.cool_fan_speed_max - fsml.cool_fan_speed_min;
        double layer_time_diff = fsml.cool_min_layer_time_fan_speed_max - fsml.cool_min_layer_time;
        double fraction_of_slope = (totalLayerTime - fsml.cool_min_layer_time) / layer_time_diff;
        fan_speed = fsml.cool_fan_speed_max - fan_speed_diff * fraction_of_slope;
    }
    /*
    Supposing no influence of minimal layer time; i.e. layer time > min layer time fan speed min:
    
           max..   fan 'full' on layer
                |  :
                |  :
      ^    min..|..:________________
     fan        |  / 
    speed       | / 
          zero..|/__________________
                  layer nr >
                  
       
    */
    if (layer_nr < fsml.cool_fan_full_layer)
    {
        //Slow down the fan on the layers below the [cool_fan_full_layer], where layer 0 is speed 0.
        fan_speed = fan_speed * layer_nr / fsml.cool_fan_full_layer;
    }
}

TimeMaterialEstimates GCodePlanner::computeNaiveTimeEstimates()
{
    TimeMaterialEstimates ret;
    for (ExtruderPlan& extruder_plan : extruder_plans)
    {
        ret += extruder_plan.computeNaiveTimeEstimates();
    }
    return ret;
}

void GCodePlanner::processFanSpeedAndMinimalLayerTime()
{
    for (unsigned int extr_plan_idx = 0; extr_plan_idx < extruder_plans.size(); extr_plan_idx++)
    {
        ExtruderPlan& extruder_plan = extruder_plans[extr_plan_idx];
        bool force_minimal_layer_time = extr_plan_idx == extruder_plans.size() - 1;
        extruder_plan.processFanSpeedAndMinimalLayerTime(force_minimal_layer_time);
    }
}



void GCodePlanner::writeGCode(GCodeExport& gcode)
{
    completeConfigs();
    
    CommandSocket::setLayerForSend(layer_nr);
    CommandSocket::setSendCurrentPosition( gcode.getPositionXY() );
    gcode.setLayerNr(layer_nr);
    
    gcode.writeLayerComment(layer_nr);
    
    gcode.setZ(z);
    
    
    GCodePathConfig* last_extrusion_config = nullptr; // used to check whether we need to insert a TYPE comment in the gcode.

    int extruder = gcode.getExtruderNr();

    for(unsigned int extruder_plan_idx = 0; extruder_plan_idx < extruder_plans.size(); extruder_plan_idx++)
    {
        ExtruderPlan& extruder_plan = extruder_plans[extruder_plan_idx];
        RetractionConfig& retraction_config = storage.retraction_config_per_extruder[extruder_plan.extruder];

        if (extruder != extruder_plan.extruder)
        {
            int prev_extruder = extruder;
            extruder = extruder_plan.extruder;
            gcode.switchExtruder(extruder, storage.extruder_switch_retraction_config_per_extruder[prev_extruder]);

            { // require printing temperature to be met
                constexpr bool wait = true;
                gcode.writeTemperatureCommand(extruder, extruder_plan.required_temp, wait);
            }

            // prime extruder if it hadn't been used yet
            gcode.writePrimeTrain(storage.meshgroup->getExtruderTrain(extruder)->getSettingInMillimetersPerSecond("speed_travel"));
            gcode.writeRetraction(&retraction_config);

            if (extruder_plan.prev_extruder_standby_temp)
            { // turn off previous extruder
                constexpr bool wait = false;
                gcode.writeTemperatureCommand(prev_extruder, *extruder_plan.prev_extruder_standby_temp, wait);
            }
        }
        gcode.writeFanCommand(extruder_plan.getFanSpeed());
        std::vector<GCodePath>& paths = extruder_plan.paths;

        extruder_plan.inserts.sort([](const NozzleTempInsert& a, const NozzleTempInsert& b) -> bool { 
                return  a.path_idx < b.path_idx; 
            } );
        
        for(unsigned int path_idx = 0; path_idx < paths.size(); path_idx++)
        {
            extruder_plan.handleInserts(path_idx, gcode);
            
            GCodePath& path = paths[path_idx];

            if (storage.getSettingBoolean("acceleration_enabled"))
            {
                gcode.writeAcceleration(path.config->getAcceleration());
            }
            if (storage.getSettingBoolean("jerk_enabled"))
            {
                gcode.writeJerk(path.config->getJerk());
            }

            if (path.retract)
            {
                gcode.writeRetraction(&retraction_config);
                if (path.perform_z_hop)
                {
                    gcode.writeZhopStart(retraction_config.zHop);
                }
            }
            if (!path.config->isTravelPath() && last_extrusion_config != path.config)
            {
                gcode.writeTypeComment(path.config->type);
                last_extrusion_config = path.config;
            }
            double speed = path.config->getSpeed();

            if (path.isTravelPath())// Only apply the extrudeSpeed to extrusion moves
                speed *= extruder_plan.getTravelSpeedFactor();
            else
                speed *= extruder_plan.getExtrudeSpeedFactor();
            
            int64_t nozzle_size = 400; // TODO
            
            if (MergeInfillLines(gcode, layer_nr, paths, extruder_plan, storage.travel_config_per_extruder[extruder], nozzle_size).mergeInfillLines(speed, path_idx)) // !! has effect on path_idx !!
            { // !! has effect on path_idx !!
                // works when path_idx is the index of the travel move BEFORE the infill lines to be merged
                continue;
            }
            
            if (path.config->isTravelPath())
            { // early comp for travel paths, which are handled more simply
                for(unsigned int point_idx = 0; point_idx < path.points.size(); point_idx++)
                {
                    gcode.writeMove(path.points[point_idx], speed, path.getExtrusionMM3perMM());
                    if (point_idx == path.points.size() - 1)
                    {
                        gcode.setZ(z); // go down to extrusion level when we spiralized before on this layer
                        gcode.writeMove(gcode.getPositionXY(), speed, path.getExtrusionMM3perMM());
                    }
                }
                continue;
            }
            
            bool spiralize = path.spiralize;
            if (!spiralize) // normal (extrusion) move (with coasting
            {
                CoastingConfig& coasting_config = storage.coasting_config[extruder];
                bool coasting = coasting_config.coasting_enable; 
                if (coasting)
                {
                    coasting = writePathWithCoasting(gcode, extruder_plan_idx, path_idx, layer_thickness, coasting_config.coasting_volume, coasting_config.coasting_speed, coasting_config.coasting_min_volume);
                }
                if (! coasting) // not same as 'else', cause we might have changed [coasting] in the line above...
                { // normal path to gcode algorithm
                    if (  // change infill  ||||||   to  /\/\/\/\/ ...
                        false &&
                        path_idx + 2 < paths.size() // has a next move
                        && paths[path_idx+1].points.size() == 1 // is single extruded line
                        && !paths[path_idx+1].config->isTravelPath() // next move is extrusion
                        && paths[path_idx+2].config->isTravelPath() // next next move is travel
                        && shorterThen(path.points.back() - gcode.getPositionXY(), 2 * nozzle_size) // preceding extrusion is close by
                        && shorterThen(paths[path_idx+1].points.back() - path.points.back(), 2 * nozzle_size) // extrusion move is small
                        && shorterThen(paths[path_idx+2].points.back() - paths[path_idx+1].points.back(), 2 * nozzle_size) // consecutive extrusion is close by
                    )
                    {
                        sendLineTo(paths[path_idx+2].config->type, paths[path_idx+2].points.back(), paths[path_idx+2].getLineWidth());
                        gcode.writeMove(paths[path_idx+2].points.back(), speed, paths[path_idx+1].getExtrusionMM3perMM());
                        path_idx += 2;
                    }
                    else 
                    {
                        for(unsigned int point_idx = 0; point_idx < path.points.size(); point_idx++)
                        {
                            sendLineTo(path.config->type, path.points[point_idx], path.getLineWidth());
                            gcode.writeMove(path.points[point_idx], speed, path.getExtrusionMM3perMM());
                        }
                    }
                }
            }
            else
            { // SPIRALIZE
                //If we need to spiralize then raise the head slowly by 1 layer as this path progresses.
                float totalLength = 0.0;
                Point p0 = gcode.getPositionXY();
                for (unsigned int _path_idx = path_idx; _path_idx < paths.size() && !paths[_path_idx].isTravelPath(); _path_idx++)
                {
                    GCodePath& _path = paths[_path_idx];
                    for (unsigned int point_idx = 0; point_idx < _path.points.size(); point_idx++)
                    {
                        Point p1 = _path.points[point_idx];
                        totalLength += vSizeMM(p0 - p1);
                        p0 = p1;
                    }
                }

                float length = 0.0;
                p0 = gcode.getPositionXY();
                for (; path_idx < paths.size() && paths[path_idx].spiralize; path_idx++)
                { // handle all consecutive spiralized paths > CHANGES path_idx!
                    GCodePath& path = paths[path_idx];
                    for (unsigned int point_idx = 0; point_idx < path.points.size(); point_idx++)
                    {
                        Point p1 = path.points[point_idx];
                        length += vSizeMM(p0 - p1);
                        p0 = p1;
                        gcode.setZ(z + layer_thickness * length / totalLength);
                        sendLineTo(path.config->type, path.points[point_idx], path.getLineWidth());
                        gcode.writeMove(path.points[point_idx], speed, path.getExtrusionMM3perMM());
                    }
                }
                path_idx--; // the last path_idx didnt spiralize, so it's not part of the current spiralize path
            }
        } // paths for this extruder /\  .

        ExtruderTrain* train = storage.meshgroup->getExtruderTrain(extruder);
        if (train->getSettingBoolean("cool_lift_head") && extruder_plan.extraTime > 0.0)
        {
            gcode.writeComment("Small layer, adding delay");
            RetractionConfig& retraction_config = storage.retraction_config_per_extruder[gcode.getExtruderNr()];
            gcode.writeRetraction(&retraction_config);
            if (extruder_plan_idx == extruder_plans.size() - 1 || !train->getSettingBoolean("machine_extruder_end_pos_abs"))
            { // only move the head if it's the last extruder plan; otherwise it's already at the switching bay area 
                // or do it anyway when we switch extruder in-place
                gcode.setZ(gcode.getPositionZ() + MM2INT(3.0));
                gcode.writeMove(gcode.getPositionXY(), storage.travel_config_per_extruder[extruder].getSpeed(), 0);
                // TODO: is this safe?! wouldn't the head move into the sides then?!
                gcode.writeMove(gcode.getPositionXY() - Point(-MM2INT(20.0), 0), storage.travel_config_per_extruder[extruder].getSpeed(), 0);
            }
            gcode.writeDelay(extruder_plan.extraTime);
        }

        extruder_plan.handleAllRemainingInserts(gcode);
    } // extruder plans /\  .
    
    gcode.updateTotalPrintTime();
}

void GCodePlanner::overrideFanSpeeds(double speed)
{
    for (ExtruderPlan& extruder_plan : extruder_plans)
    {
        extruder_plan.setFanSpeed(speed);
    }
}


void GCodePlanner::completeConfigs()
{
    storage.support_config.setLayerHeight(layer_thickness);
    storage.support_skin_config.setLayerHeight(layer_thickness);
    
    for (SliceMeshStorage& mesh : storage.meshes)
    {
        mesh.inset0_config.setLayerHeight(layer_thickness);

        mesh.insetX_config.setLayerHeight(layer_thickness);
        mesh.skin_config.setLayerHeight(layer_thickness);
        for(unsigned int idx=0; idx<MAX_INFILL_COMBINE; idx++)
        {
            mesh.infill_config[idx].setLayerHeight(layer_thickness);
        }
    }
    
    storage.primeTower.setConfigs(storage.meshgroup, layer_thickness);
    
    processInitialLayersSpeedup();
}


void GCodePlanner::processInitialLayersSpeedup()
{
    int initial_speedup_layers = storage.getSettingAsCount("speed_slowdown_layers");
    if (layer_nr >= 0 && layer_nr < initial_speedup_layers)
    {
        GCodePathConfig::BasicConfig initial_layer_speed_config;
        int extruder_nr_support_infill = storage.getSettingAsIndex((layer_nr == 0)? "support_extruder_nr_layer_0" : "support_infill_extruder_nr");
        initial_layer_speed_config.speed = storage.meshgroup->getExtruderTrain(extruder_nr_support_infill)->getSettingInMillimetersPerSecond("speed_print_layer_0");
        initial_layer_speed_config.acceleration = storage.meshgroup->getExtruderTrain(extruder_nr_support_infill)->getSettingInMillimetersPerSecond("acceleration_print_layer_0");
        initial_layer_speed_config.jerk = storage.meshgroup->getExtruderTrain(extruder_nr_support_infill)->getSettingInMillimetersPerSecond("jerk_print_layer_0");

        //Support (global).
        storage.support_config.smoothSpeed(initial_layer_speed_config, layer_nr, initial_speedup_layers);

<<<<<<< HEAD
        int extruder_nr_support_skin = storage.getSettingAsIndex("support_interface_extruder_nr");
        initial_layer_speed_config.speed = storage.meshgroup->getExtruderTrain(extruder_nr_support_skin)->getSettingInMillimetersPerSecond("speed_layer_0");
        initial_layer_speed_config.acceleration = storage.meshgroup->getExtruderTrain(extruder_nr_support_skin)->getSettingInMillimetersPerSecond("acceleration_layer_0");
        initial_layer_speed_config.jerk = storage.meshgroup->getExtruderTrain(extruder_nr_support_skin)->getSettingInMillimetersPerSecond("jerk_layer_0");
        storage.support_skin_config.smoothSpeed(initial_layer_speed_config, layer_nr, initial_speedup_layers);
=======
        //Support roof (global).
        int extruder_nr_support_roof = storage.getSettingAsIndex("support_roof_extruder_nr");
        initial_layer_speed_config.speed = storage.meshgroup->getExtruderTrain(extruder_nr_support_roof)->getSettingInMillimetersPerSecond("speed_print_layer_0");
        initial_layer_speed_config.acceleration = storage.meshgroup->getExtruderTrain(extruder_nr_support_roof)->getSettingInMillimetersPerSecond("acceleration_print_layer_0");
        initial_layer_speed_config.jerk = storage.meshgroup->getExtruderTrain(extruder_nr_support_roof)->getSettingInMillimetersPerSecond("jerk_print_layer_0");
        storage.support_roof_config.smoothSpeed(initial_layer_speed_config, layer_nr, initial_speedup_layers);

        for (int extruder_nr = 0; extruder_nr < storage.meshgroup->getExtruderCount(); ++extruder_nr)
        {
            const ExtruderTrain* extruder_train = storage.meshgroup->getExtruderTrain(extruder_nr);
            initial_layer_speed_config.speed = extruder_train->getSettingInMillimetersPerSecond("speed_travel_layer_0");
            initial_layer_speed_config.acceleration = extruder_train->getSettingInMillimetersPerSecond("acceleration_travel_layer_0");
            initial_layer_speed_config.jerk = extruder_train->getSettingInMillimetersPerSecond("jerk_travel_layer_0");

            //Travel speed (per extruder).
            storage.travel_config_per_extruder[extruder_nr].smoothSpeed(initial_layer_speed_config, layer_nr, initial_speedup_layers);
        }

>>>>>>> fc7c5576
        for (SliceMeshStorage& mesh : storage.meshes)
        {
            initial_layer_speed_config.speed = mesh.getSettingInMillimetersPerSecond("speed_print_layer_0");
            initial_layer_speed_config.acceleration = mesh.getSettingInMillimetersPerSecond("acceleration_print_layer_0");
            initial_layer_speed_config.jerk = mesh.getSettingInMillimetersPerSecond("jerk_print_layer_0");

            //Outer wall speed (per mesh).
            mesh.inset0_config.smoothSpeed(initial_layer_speed_config, layer_nr, initial_speedup_layers);

            //Inner wall speed (per mesh).
            mesh.insetX_config.smoothSpeed(initial_layer_speed_config, layer_nr, initial_speedup_layers);

            //Skin speed (per mesh).
            mesh.skin_config.smoothSpeed(initial_layer_speed_config, layer_nr, initial_speedup_layers);

            for (unsigned int idx = 0; idx < MAX_INFILL_COMBINE; idx++)
            {
                //Infill speed (per combine part per mesh).
                mesh.infill_config[idx].smoothSpeed(initial_layer_speed_config, layer_nr, initial_speedup_layers);
            }
        }
    }
    else if (layer_nr == initial_speedup_layers) //At the topmost layer of the gradient, reset all speeds to the typical speeds.
    {
        storage.support_config.setSpeedIconic();
<<<<<<< HEAD
        storage.support_skin_config.setSpeedIconic();
=======
        storage.support_roof_config.setSpeedIconic();
        for (int extruder_nr = 0; extruder_nr < storage.meshgroup->getExtruderCount(); ++extruder_nr)
        {
            storage.travel_config_per_extruder[extruder_nr].setSpeedIconic();
        }
>>>>>>> fc7c5576
        for (SliceMeshStorage& mesh : storage.meshes)
        {
            mesh.inset0_config.setSpeedIconic();
            mesh.insetX_config.setSpeedIconic();
            mesh.skin_config.setSpeedIconic();
            for (unsigned int idx = 0; idx < MAX_INFILL_COMBINE; idx++)
            {
                mesh.infill_config[idx].setSpeedIconic();
            }
        }
    }
}



bool GCodePlanner::makeRetractSwitchRetract(GCodeExport& gcode, unsigned int extruder_plan_idx, unsigned int path_idx)
{
    std::vector<GCodePath>& paths = extruder_plans[extruder_plan_idx].paths;
    for (unsigned int path_idx2 = path_idx + 1; path_idx2 < paths.size(); path_idx2++)
    {
        if (paths[path_idx2].getExtrusionMM3perMM() > 0) 
        {
            return false; 
        }
    }
    
    if (extruder_plans.size() <= extruder_plan_idx+1)
    {
        return false; // TODO: check first extruder of the next layer! (generally only on the last layer of the second extruder)
    }
        
    if (extruder_plans[extruder_plan_idx + 1].extruder != extruder_plans[extruder_plan_idx].extruder)
    {
        return true;
    }
    else 
    {
        return false;
    }
}
    
bool GCodePlanner::writePathWithCoasting(GCodeExport& gcode, unsigned int extruder_plan_idx, unsigned int path_idx, int64_t layerThickness, double coasting_volume, double coasting_speed, double coasting_min_volume)
{
    if (coasting_volume <= 0) 
    { 
        return false; 
    }
    ExtruderPlan& extruder_plan = extruder_plans[extruder_plan_idx];
    std::vector<GCodePath>& paths = extruder_plan.paths;
    GCodePath& path = paths[path_idx];
    if (path_idx + 1 >= paths.size()
        ||
        ! (!path.isTravelPath() &&  paths[path_idx + 1].config->isTravelPath()) 
        ||
        path.points.size() < 2
        )
    {
        return false;
    }

    int64_t coasting_min_dist_considered = 100; // hardcoded setting for when to not perform coasting

    
    double extrude_speed = path.config->getSpeed() * extruder_plan.getExtrudeSpeedFactor(); // travel speed 
    
    int64_t coasting_dist = MM2INT(MM2_2INT(coasting_volume) / layerThickness) / path.config->getLineWidth(); // closing brackets of MM2INT at weird places for precision issues
    int64_t coasting_min_dist = MM2INT(MM2_2INT(coasting_min_volume + coasting_volume) / layerThickness) / path.config->getLineWidth(); // closing brackets of MM2INT at weird places for precision issues
    //           /\ the minimal distance when coasting will coast the full coasting volume instead of linearly less with linearly smaller paths
    
    
    std::vector<int64_t> accumulated_dist_per_point; // the first accumulated dist is that of the last point! (that of the last point is always zero...)
    accumulated_dist_per_point.push_back(0);
    
    int64_t accumulated_dist = 0;
    
    bool length_is_less_than_min_dist = true;
    
    unsigned int acc_dist_idx_gt_coast_dist = NO_INDEX; // the index of the first point with accumulated_dist more than coasting_dist (= index into accumulated_dist_per_point)
     // == the point printed BEFORE the start point for coasting
    
    
    Point* last = &path.points[path.points.size() - 1];
    for (unsigned int backward_point_idx = 1; backward_point_idx < path.points.size(); backward_point_idx++)
    {
        Point& point = path.points[path.points.size() - 1 - backward_point_idx];
        int64_t dist = vSize(point - *last);
        accumulated_dist += dist;
        accumulated_dist_per_point.push_back(accumulated_dist);
        
        if (acc_dist_idx_gt_coast_dist == NO_INDEX && accumulated_dist >= coasting_dist)
        {
            acc_dist_idx_gt_coast_dist = backward_point_idx; // the newly added point
        }
        
        if (accumulated_dist >= coasting_min_dist)
        {
            length_is_less_than_min_dist = false;
            break;
        }
        
        last = &point;
    }
    
    if (accumulated_dist < coasting_min_dist_considered)
    {
        return false;
    }
    int64_t actual_coasting_dist = coasting_dist;
    if (length_is_less_than_min_dist)
    {
        // in this case accumulated_dist is the length of the whole path
        actual_coasting_dist = accumulated_dist * coasting_dist / coasting_min_dist;
        for (acc_dist_idx_gt_coast_dist = 0 ; acc_dist_idx_gt_coast_dist < accumulated_dist_per_point.size() ; acc_dist_idx_gt_coast_dist++)
        { // search for the correct coast_dist_idx
            if (accumulated_dist_per_point[acc_dist_idx_gt_coast_dist] > actual_coasting_dist)
            {
                break;
            }
        }
    }

    assert (acc_dist_idx_gt_coast_dist < accumulated_dist_per_point.size()); // something has gone wrong; coasting_min_dist < coasting_dist ?

    unsigned int point_idx_before_start = path.points.size() - 1 - acc_dist_idx_gt_coast_dist;

    Point start;
    { // computation of begin point of coasting
        int64_t residual_dist = actual_coasting_dist - accumulated_dist_per_point[acc_dist_idx_gt_coast_dist - 1];
        Point& a = path.points[point_idx_before_start];
        Point& b = path.points[point_idx_before_start + 1];
        start = b + normal(a-b, residual_dist);
    }

    { // write normal extrude path:
        for(unsigned int point_idx = 0; point_idx <= point_idx_before_start; point_idx++)
        {
            sendLineTo(path.config->type, path.points[point_idx], path.getLineWidth());
            gcode.writeMove(path.points[point_idx], extrude_speed, path.getExtrusionMM3perMM());
        }
        sendLineTo(path.config->type, start, path.getLineWidth());
        gcode.writeMove(start, extrude_speed, path.getExtrusionMM3perMM());
    }

    // write coasting path
    for (unsigned int point_idx = point_idx_before_start + 1; point_idx < path.points.size(); point_idx++)
    {
        gcode.writeMove(path.points[point_idx], coasting_speed * path.config->getSpeed(), 0);
    }

    gcode.addLastCoastedVolume(path.getExtrusionMM3perMM() * INT2MM(actual_coasting_dist));
    return true;
}

}//namespace cura<|MERGE_RESOLUTION|>--- conflicted
+++ resolved
@@ -850,19 +850,12 @@
         //Support (global).
         storage.support_config.smoothSpeed(initial_layer_speed_config, layer_nr, initial_speedup_layers);
 
-<<<<<<< HEAD
+        //Support roof (global).
         int extruder_nr_support_skin = storage.getSettingAsIndex("support_interface_extruder_nr");
-        initial_layer_speed_config.speed = storage.meshgroup->getExtruderTrain(extruder_nr_support_skin)->getSettingInMillimetersPerSecond("speed_layer_0");
-        initial_layer_speed_config.acceleration = storage.meshgroup->getExtruderTrain(extruder_nr_support_skin)->getSettingInMillimetersPerSecond("acceleration_layer_0");
-        initial_layer_speed_config.jerk = storage.meshgroup->getExtruderTrain(extruder_nr_support_skin)->getSettingInMillimetersPerSecond("jerk_layer_0");
+        initial_layer_speed_config.speed = storage.meshgroup->getExtruderTrain(extruder_nr_support_skin)->getSettingInMillimetersPerSecond("speed_print_layer_0");
+        initial_layer_speed_config.acceleration = storage.meshgroup->getExtruderTrain(extruder_nr_support_skin)->getSettingInMillimetersPerSecond("acceleration_print_layer_0");
+        initial_layer_speed_config.jerk = storage.meshgroup->getExtruderTrain(extruder_nr_support_skin)->getSettingInMillimetersPerSecond("jerk_print_layer_0");
         storage.support_skin_config.smoothSpeed(initial_layer_speed_config, layer_nr, initial_speedup_layers);
-=======
-        //Support roof (global).
-        int extruder_nr_support_roof = storage.getSettingAsIndex("support_roof_extruder_nr");
-        initial_layer_speed_config.speed = storage.meshgroup->getExtruderTrain(extruder_nr_support_roof)->getSettingInMillimetersPerSecond("speed_print_layer_0");
-        initial_layer_speed_config.acceleration = storage.meshgroup->getExtruderTrain(extruder_nr_support_roof)->getSettingInMillimetersPerSecond("acceleration_print_layer_0");
-        initial_layer_speed_config.jerk = storage.meshgroup->getExtruderTrain(extruder_nr_support_roof)->getSettingInMillimetersPerSecond("jerk_print_layer_0");
-        storage.support_roof_config.smoothSpeed(initial_layer_speed_config, layer_nr, initial_speedup_layers);
 
         for (int extruder_nr = 0; extruder_nr < storage.meshgroup->getExtruderCount(); ++extruder_nr)
         {
@@ -875,7 +868,6 @@
             storage.travel_config_per_extruder[extruder_nr].smoothSpeed(initial_layer_speed_config, layer_nr, initial_speedup_layers);
         }
 
->>>>>>> fc7c5576
         for (SliceMeshStorage& mesh : storage.meshes)
         {
             initial_layer_speed_config.speed = mesh.getSettingInMillimetersPerSecond("speed_print_layer_0");
@@ -901,15 +893,11 @@
     else if (layer_nr == initial_speedup_layers) //At the topmost layer of the gradient, reset all speeds to the typical speeds.
     {
         storage.support_config.setSpeedIconic();
-<<<<<<< HEAD
         storage.support_skin_config.setSpeedIconic();
-=======
-        storage.support_roof_config.setSpeedIconic();
         for (int extruder_nr = 0; extruder_nr < storage.meshgroup->getExtruderCount(); ++extruder_nr)
         {
             storage.travel_config_per_extruder[extruder_nr].setSpeedIconic();
         }
->>>>>>> fc7c5576
         for (SliceMeshStorage& mesh : storage.meshes)
         {
             mesh.inset0_config.setSpeedIconic();
