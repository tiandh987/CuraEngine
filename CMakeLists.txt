#Copyright (c) 2020 Ultimaker B.V.
#CuraEngine is released under the terms of the AGPLv3 or higher.

cmake_minimum_required(VERSION 3.8.0)

project(CuraEngine)

list(APPEND CMAKE_MODULE_PATH "${CMAKE_CURRENT_SOURCE_DIR}/cmake")

option(ENABLE_ARCUS "Enable support for ARCUS" ON)

if (MSVC)
    option(MSVC_STATIC_RUNTIME "Link the MSVC runtime statically" OFF)
endif()

if(ENABLE_ARCUS)
    message(STATUS "Building with Arcus")
    # We want to have access to protobuf_generate_cpp and other FindProtobuf features.
    # However, if ProtobufConfig is used instead, there is a CMake option that controls
    # this, which defaults to OFF. We need to force this option to ON instead.
    set(protobuf_MODULE_COMPATIBLE ON CACHE INTERNAL "" FORCE)
    find_package(Protobuf 3.0.0 REQUIRED)
    find_package(Arcus REQUIRED)
    add_definitions(-DARCUS)
    find_program(PROTOC "protoc")
    if(${PROTOC} STREQUAL "PROTOC-NOTFOUND")
        message(FATAL_ERROR "Protobuf compiler missing")
    endif()
endif()

#For reading image files.
find_package(Stb REQUIRED)
include_directories(${Stb_INCLUDE_DIRS})

#arachne needs boost polygon/voronoi
find_package(Boost REQUIRED)
include_directories(${Boost_INCLUDE_DIRS})

option(USE_SYSTEM_LIBS "Use the system libraries if available" OFF)
if(USE_SYSTEM_LIBS)
    find_package(RapidJSON CONFIG REQUIRED)
    find_package(Polyclipping REQUIRED)
endif()

# convert build type to upper case letters
if(CMAKE_BUILD_TYPE)
    string(TOUPPER ${CMAKE_BUILD_TYPE} CMAKE_BUILD_TYPE_UPPER)
endif()

if(CMAKE_BUILD_TYPE_UPPER MATCHES "DEBUG")
    set(CMAKE_CXX_FLAGS "${CMAKE_CXX_FLAGS} ${CMAKE_CXX_FLAGS_DEBUG_INIT}")
else()
    set(CMAKE_CXX_FLAGS "${CMAKE_CXX_FLAGS} ${CMAKE_CXX_FLAGS_RELEASE_INIT}")
endif()

set(CMAKE_CXX_STANDARD 17)

if(APPLE AND CMAKE_CXX_COMPILER_ID MATCHES "Clang")
    set(CMAKE_CXX_FLAGS "${CMAKE_CXX_FLAGS} -stdlib=libc++")
endif()

if(NOT DEFINED LIB_SUFFIX)
    set(LIB_SUFFIX "")
endif()
set(CMAKE_INSTALL_RPATH "${CMAKE_INSTALL_PREFIX}/lib${LIB_SUFFIX}")

set(CURA_ENGINE_VERSION "master" CACHE STRING "Version name of Cura")

option(BUILD_TESTS OFF)

# Add a compiler flag to check the output for insane values if we are in debug mode.
if(CMAKE_BUILD_TYPE_UPPER MATCHES "DEBUG" OR CMAKE_BUILD_TYPE_UPPER MATCHES "RELWITHDEBINFO")
    message(STATUS "Building debug release of CuraEngine.")
    if (NOT MSVC)
        set(CMAKE_CXX_FLAGS "${CMAKE_CXX_FLAGS} -Wextra -O0 -g -fno-omit-frame-pointer")
    endif()
    add_definitions(-DASSERT_INSANE_OUTPUT)
    add_definitions(-DUSE_CPU_TIME)
    add_definitions(-DDEBUG)
endif()

if (MSVC)
    set(CMAKE_CXX_FLAGS "${CMAKE_CXX_FLAGS} /permissive- /Zc:twoPhase- /EHsc /W3")
    if (MSVC_STATIC_RUNTIME)
        foreach(flag_var
            CMAKE_CXX_FLAGS
            CMAKE_CXX_FLAGS_DEBUG
            CMAKE_CXX_FLAGS_RELEASE
            CMAKE_CXX_FLAGS_MINSIZEREL
            CMAKE_CXX_FLAGS_RELWITHDEBINFO
            )
            if(${flag_var} MATCHES "/MD")
                string(REGEX REPLACE "/MD" "/MT" ${flag_var} "${${flag_var}}")
            endif()
        endforeach()
    endif()
else()
    set(CMAKE_CXX_FLAGS "${CMAKE_CXX_FLAGS} -Wall") # Add warnings
endif()

option (ENABLE_MORE_COMPILER_OPTIMIZATION_FLAGS
    "Enable more optimization flags" ON)
if (ENABLE_MORE_COMPILER_OPTIMIZATION_FLAGS AND NOT (CMAKE_BUILD_TYPE_UPPER MATCHES "DEBUG"))
    message (STATUS "Compile with more optimization flags")
    if (MSVC)
        set(CMAKE_CXX_FLAGS_RELEASE "${CMAKE_CXX_FLAGS} /fp:fast")
    else()
        set(CMAKE_CXX_FLAGS_RELEASE "${CMAKE_CXX_FLAGS} -Ofast -funroll-loops")
    endif()
endif ()

if(NOT APPLE AND NOT WIN32)
    set(CMAKE_CXX_FLAGS "${CMAKE_CXX_FLAGS} -static-libstdc++")
endif()

if (WIN32)
    add_definitions(-DNOMINMAX)
endif()

option (ENABLE_OPENMP
    "Use OpenMP for parallel code" ON)

if (ENABLE_OPENMP)
    FIND_PACKAGE( OpenMP )
    if( OPENMP_FOUND )
        set(CMAKE_CXX_FLAGS "${CMAKE_CXX_FLAGS} ${OpenMP_CXX_FLAGS}" )
    endif()
endif()

if(USE_SYSTEM_LIBS)
    include_directories(${Polyclipping_INCLUDE_DIRS} "${CMAKE_BINARY_DIR}" ${RAPIDJSON_INCLUDE_DIRS})
else()
    include_directories("${CMAKE_CURRENT_BINARY_DIR}" libs libs/clipper)
    add_library(clipper STATIC libs/clipper/clipper.cpp)
endif()

set(engine_SRCS # Except main.cpp.
    src/Application.cpp
    src/bridge.cpp
    src/ConicalOverhang.cpp
    src/ExtruderTrain.cpp
    src/FffGcodeWriter.cpp
    src/FffPolygonGenerator.cpp
    src/FffProcessor.cpp
    src/gcodeExport.cpp
    src/GCodePathConfig.cpp
    src/infill.cpp
    src/InsetOrderOptimizer.cpp
    src/layerPart.cpp
    src/LayerPlan.cpp
    src/LayerPlanBuffer.cpp
    src/mesh.cpp
    src/MeshGroup.cpp
    src/Mold.cpp
    src/multiVolumes.cpp
<<<<<<< HEAD
    src/PathOrderOptimizer.cpp
=======
    src/PathOrder.cpp
    src/pathOrderOptimizer.cpp
>>>>>>> 4334864e
    src/Preheat.cpp
    src/PrimeTower.cpp
    src/raft.cpp
    src/Scene.cpp
    src/SkeletalTrapezoidation.cpp
    src/SkeletalTrapezoidationGraph.cpp
    src/skin.cpp
    src/SkirtBrim.cpp
    src/SupportInfillPart.cpp
    src/Slice.cpp
    src/sliceDataStorage.cpp
    src/slicer.cpp
    src/support.cpp
    src/timeEstimate.cpp
    src/TopSurface.cpp
    src/TreeSupport.cpp
    src/WallsComputation.cpp
    src/Weaver.cpp
    src/Wireframe2gcode.cpp
    src/WallToolPaths.cpp
    
    src/BeadingStrategy/BeadingOrderOptimizer.cpp
    src/BeadingStrategy/BeadingStrategy.cpp
    src/BeadingStrategy/BeadingStrategyFactory.cpp
    src/BeadingStrategy/CenterDeviationBeadingStrategy.cpp
    src/BeadingStrategy/DistributedBeadingStrategy.cpp
    src/BeadingStrategy/LimitedBeadingStrategy.cpp
    src/BeadingStrategy/RedistributeBeadingStrategy.cpp
    src/BeadingStrategy/WideningBeadingStrategy.cpp
    src/BeadingStrategy/OuterWallInsetBeadingStrategy.cpp
    
    src/communication/ArcusCommunication.cpp
    src/communication/ArcusCommunicationPrivate.cpp
    src/communication/CommandLine.cpp
    src/communication/Listener.cpp

    src/infill/ImageBasedDensityProvider.cpp
    src/infill/NoZigZagConnectorProcessor.cpp
    src/infill/ZigzagConnectorProcessor.cpp
    src/infill/SierpinskiFill.cpp
    src/infill/SierpinskiFillProvider.cpp
    src/infill/SubDivCube.cpp
    src/infill/GyroidInfill.cpp

    src/pathPlanning/Comb.cpp
    src/pathPlanning/GCodePath.cpp
    src/pathPlanning/LinePolygonsCrossings.cpp
    src/pathPlanning/NozzleTempInsert.cpp
    src/pathPlanning/TimeMaterialEstimates.cpp

    src/progress/Progress.cpp
    src/progress/ProgressStageEstimator.cpp

    src/settings/AdaptiveLayerHeights.cpp
    src/settings/FlowTempGraph.cpp
    src/settings/PathConfigStorage.cpp
    src/settings/Settings.cpp
    src/settings/ZSeamConfig.cpp

    src/utils/AABB.cpp
    src/utils/AABB3D.cpp
    src/utils/Date.cpp
    src/utils/ExtrusionJunction.cpp
    src/utils/ExtrusionLine.cpp
    src/utils/ExtrusionSegment.cpp
    src/utils/FMatrix4x3.cpp
    src/utils/gettime.cpp
    src/utils/getpath.cpp
    src/utils/LinearAlg2D.cpp
    src/utils/ListPolyIt.cpp
    src/utils/logoutput.cpp
    src/utils/MinimumSpanningTree.cpp
    src/utils/Point3.cpp
    src/utils/PolygonConnector.cpp
    src/utils/PolygonsPointIndex.cpp
    src/utils/PolygonsSegmentIndex.cpp
    src/utils/polygonUtils.cpp
    src/utils/polygon.cpp
    src/utils/ProximityPointLink.cpp
    src/utils/SVG.cpp
    src/utils/socket.cpp
    src/utils/ToolpathVisualizer.cpp
    src/utils/VoronoiUtils.cpp
)

# List of tests. For each test there must be a file tests/${NAME}.cpp.
set(engine_TEST
    ExtruderPlanTest
    GCodeExportTest
    InfillTest
    LayerPlanTest
<<<<<<< HEAD
    PathOrderOptimizerTest
=======
    MergeInfillLinesTest
    PathOrderMonotonicTest
>>>>>>> 4334864e
    TimeEstimateCalculatorTest
    WallsComputationTest
)
if (ENABLE_ARCUS)
    set(engine_TEST_ARCUS
        ArcusCommunicationTest
        ArcusCommunicationPrivateTest
    )
endif ()
set(engine_TEST_BEADING_STRATEGY
    CenterDeviationBeadingStrategyTest
)
set(engine_TEST_INTEGRATION
    SlicePhaseTest
)
set(engine_TEST_SETTINGS
    SettingsTest
)
set(engine_TEST_UTILS
    AABBTest
    AABB3DTest
    IntPointTest
    LinearAlg2DTest
    MinimumSpanningTreeTest
    PolygonConnectorTest
    PolygonTest
    PolygonUtilsTest
    SparseGridTest
    StringTest
    UnionFindTest
)

# Helper classes for some tests.
set(engine_TEST_ARCUS_HELPERS
    tests/arcus/MockSocket.cpp
)
set(engine_TEST_HELPERS
    tests/ReadTestPolygons.cpp
)

# Generating ProtoBuf protocol
if (ENABLE_ARCUS)
    protobuf_generate_cpp(engine_PB_SRCS engine_PB_HEADERS Cura.proto)
endif ()

# Compiling CuraEngine itself.
add_library(_CuraEngine STATIC ${engine_SRCS} ${engine_PB_SRCS}) #First compile all of CuraEngine as library, allowing this to be re-used for tests.

if (CuraEngine_Download_Stb)
    add_dependencies(_CuraEngine stb)
endif()
if(USE_SYSTEM_LIBS)
    target_link_libraries(_CuraEngine ${Polyclipping_LIBRARIES})
else()
    target_link_libraries(_CuraEngine clipper)
endif()

if (ENABLE_ARCUS)
    target_link_libraries(_CuraEngine Arcus)
endif ()

set_target_properties(_CuraEngine PROPERTIES COMPILE_DEFINITIONS "VERSION=\"${CURA_ENGINE_VERSION}\"")

if(WIN32)
  message(STATUS "Using windres")
  set(RES_FILES "CuraEngine.rc")
  ENABLE_LANGUAGE(RC)
  if(NOT MSVC)
    SET(CMAKE_RC_COMPILER_INIT windres)
    SET(CMAKE_RC_COMPILE_OBJECT
        "<CMAKE_RC_COMPILER> <FLAGS> -O coff <DEFINES> -i <SOURCE> -o <OBJECT>"
        )
 endif()
endif(WIN32)

if (UNIX)
    target_link_libraries(_CuraEngine pthread)
endif()

if (NOT WIN32)
  add_executable(CuraEngine src/main.cpp) # Then compile main.cpp as separate executable, and link the library to it.
else()
  add_executable(CuraEngine src/main.cpp ${RES_FILES}) # ..., but don't forget the glitter!
endif(NOT WIN32)

target_link_libraries(CuraEngine _CuraEngine)
set_target_properties(CuraEngine PROPERTIES COMPILE_DEFINITIONS "VERSION=\"${CURA_ENGINE_VERSION}\"")

# Compiling the test environment.
if (BUILD_TESTS)
    include(CTest)

    message(STATUS "Building tests...")
    set(GTEST_USE_STATIC_LIBS true)
    set(GMOCK_ROOT "${CMAKE_CURRENT_BINARY_DIR}/gmock")
    set(GMOCK_VER "1.8.0")
    find_package(GMock REQUIRED)
    include_directories(${GTEST_INCLUDE_DIRS})
    include_directories(${GMOCK_INCLUDE_DIRS})
    add_dependencies(_CuraEngine GTest::GTest GTest::Main GMock::GMock GMock::Main)
    add_definitions(-DBUILD_TESTS)

    target_compile_definitions(_CuraEngine PUBLIC BUILD_TESTS=1)

    #To make sure that the tests are built before running them, add the building of these tests as an additional test.
    add_custom_target(build_all_tests)
    add_test(BuildTests "${CMAKE_COMMAND}" --build "${CMAKE_CURRENT_BINARY_DIR}" --target build_all_tests)

    foreach (test ${engine_TEST})
        add_executable(${test} tests/main.cpp ${engine_TEST_HELPERS} tests/${test}.cpp)
        target_link_libraries(${test} _CuraEngine ${GTEST_BOTH_LIBRARIES} ${GMOCK_BOTH_LIBRARIES})
        add_test(NAME ${test} COMMAND "${test}" WORKING_DIRECTORY "${CMAKE_CURRENT_SOURCE_DIR}/tests/")
        add_dependencies(build_all_tests ${test}) #Make sure that this gets built as part of the build_all_tests target.
    endforeach()
    if (ENABLE_ARCUS)
        foreach(test ${engine_TEST_ARCUS})
            add_executable(${test} tests/main.cpp ${engine_TEST_ARCUS_HELPERS} tests/arcus/${test}.cpp)
            target_link_libraries(${test} _CuraEngine ${GTEST_BOTH_LIBRARIES} ${GMOCK_BOTH_LIBRARIES})
            add_test(NAME ${test} COMMAND "${test}" WORKING_DIRECTORY "${CMAKE_CURRENT_SOURCE_DIR}/tests/")
            add_dependencies(build_all_tests ${test}) #Make sure that this gets built as part of the build_all_tests target.
        endforeach()
    endif()
    foreach(test ${engine_TEST_BEADING_STRATEGY})
        add_executable(${test} tests/main.cpp tests/beading_strategy/${test}.cpp)
        target_link_libraries(${test} _CuraEngine ${GTEST_BOTH_LIBRARIES} ${GMOCK_BOTH_LIBRARIES})
        add_test(NAME ${test} COMMAND "${test}" WORKING_DIRECTORY "${CMAKE_CURRENT_SOURCE_DIR}/tests/")
        add_dependencies(build_all_tests ${test}) #Make sure that this gets built as part of the build_all_tests target.
    endforeach()
    foreach (test ${engine_TEST_INFILL})
        add_executable(${test} tests/main.cpp tests/infill/${test}.cpp)
        target_link_libraries(${test} _CuraEngine ${GTEST_BOTH_LIBRARIES} ${GMOCK_BOTH_LIBRARIES})
        add_test(NAME ${test} COMMAND "${test}" WORKING_DIRECTORY "${CMAKE_CURRENT_SOURCE_DIR}/tests/")
        add_dependencies(build_all_tests ${test}) #Make sure that this gets built as part of the build_all_tests target.
    endforeach()
    foreach (test ${engine_TEST_INTEGRATION})
        add_executable(${test} tests/main.cpp tests/integration/${test}.cpp)
        target_link_libraries(${test} _CuraEngine ${GTEST_BOTH_LIBRARIES} ${GMOCK_BOTH_LIBRARIES})
        add_test(NAME ${test} COMMAND "${test}" WORKING_DIRECTORY "${CMAKE_CURRENT_SOURCE_DIR}/tests/")
        add_dependencies(build_all_tests ${test}) #Make sure that this gets built as part of the build_all_tests target.
    endforeach()
    foreach (test ${engine_TEST_SETTINGS})
        add_executable(${test} tests/main.cpp tests/settings/${test}.cpp)
        target_link_libraries(${test} _CuraEngine ${GTEST_BOTH_LIBRARIES} ${GMOCK_BOTH_LIBRARIES})
        add_test(NAME ${test} COMMAND "${test}" WORKING_DIRECTORY "${CMAKE_CURRENT_SOURCE_DIR}/tests/")
        add_dependencies(build_all_tests ${test}) #Make sure that this gets built as part of the build_all_tests target.
    endforeach()
    foreach (test ${engine_TEST_UTILS})
        add_executable(${test} tests/main.cpp tests/utils/${test}.cpp)
        target_link_libraries(${test} _CuraEngine ${GTEST_BOTH_LIBRARIES} ${GMOCK_BOTH_LIBRARIES})
        add_test(NAME ${test} COMMAND "${test}" WORKING_DIRECTORY "${CMAKE_CURRENT_SOURCE_DIR}/tests/")
        add_dependencies(build_all_tests ${test}) #Make sure that this gets built as part of the build_all_tests target.
    endforeach()
endif()

# Installing CuraEngine.
include(GNUInstallDirs)
install(TARGETS CuraEngine DESTINATION "${CMAKE_INSTALL_BINDIR}")
# For MinGW64 cross compiling on Debian, we create a ZIP package instead of a DEB
# Because it's the Windows build system that should install the files.
if (CMAKE_CROSSCOMPILING AND CMAKE_SYSTEM_NAME MATCHES "Windows")
    message(STATUS "Include MinGW64 posix DLLs for installation.")
    install(FILES
            /usr/lib/gcc/x86_64-w64-mingw32/8.3-posix/libgcc_s_seh-1.dll
            /usr/lib/gcc/x86_64-w64-mingw32/8.3-posix/libgomp-1.dll
            /usr/lib/gcc/x86_64-w64-mingw32/8.3-posix/libstdc++-6.dll
            DESTINATION bin
            COMPONENT runtime)
endif ()
include(CPackConfig.cmake)<|MERGE_RESOLUTION|>--- conflicted
+++ resolved
@@ -1,4 +1,4 @@
-#Copyright (c) 2020 Ultimaker B.V.
+#Copyright (c) 2021 Ultimaker B.V.
 #CuraEngine is released under the terms of the AGPLv3 or higher.
 
 cmake_minimum_required(VERSION 3.8.0)
@@ -153,12 +153,8 @@
     src/MeshGroup.cpp
     src/Mold.cpp
     src/multiVolumes.cpp
-<<<<<<< HEAD
     src/PathOrderOptimizer.cpp
-=======
     src/PathOrder.cpp
-    src/pathOrderOptimizer.cpp
->>>>>>> 4334864e
     src/Preheat.cpp
     src/PrimeTower.cpp
     src/raft.cpp
@@ -179,7 +175,7 @@
     src/Weaver.cpp
     src/Wireframe2gcode.cpp
     src/WallToolPaths.cpp
-    
+
     src/BeadingStrategy/BeadingOrderOptimizer.cpp
     src/BeadingStrategy/BeadingStrategy.cpp
     src/BeadingStrategy/BeadingStrategyFactory.cpp
@@ -189,7 +185,7 @@
     src/BeadingStrategy/RedistributeBeadingStrategy.cpp
     src/BeadingStrategy/WideningBeadingStrategy.cpp
     src/BeadingStrategy/OuterWallInsetBeadingStrategy.cpp
-    
+
     src/communication/ArcusCommunication.cpp
     src/communication/ArcusCommunicationPrivate.cpp
     src/communication/CommandLine.cpp
@@ -250,12 +246,8 @@
     GCodeExportTest
     InfillTest
     LayerPlanTest
-<<<<<<< HEAD
     PathOrderOptimizerTest
-=======
-    MergeInfillLinesTest
     PathOrderMonotonicTest
->>>>>>> 4334864e
     TimeEstimateCalculatorTest
     WallsComputationTest
 )
@@ -267,6 +259,8 @@
 endif ()
 set(engine_TEST_BEADING_STRATEGY
     CenterDeviationBeadingStrategyTest
+)
+set(engine_TEST_INFILL
 )
 set(engine_TEST_INTEGRATION
     SlicePhaseTest
